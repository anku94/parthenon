//========================================================================================
// Athena++ astrophysical MHD code
// Copyright(C) 2014 James M. Stone <jmstone@princeton.edu> and other code contributors
// Licensed under the 3-clause BSD License, see LICENSE file for details
//========================================================================================
// (C) (or copyright) 2020. Triad National Security, LLC. All rights reserved.
//
// This program was produced under U.S. Government contract 89233218CNA000001 for Los
// Alamos National Laboratory (LANL), which is operated by Triad National Security, LLC
// for the U.S. Department of Energy/National Nuclear Security Administration. All rights
// in the program are reserved by Triad National Security, LLC, and the U.S. Department
// of Energy/National Nuclear Security Administration. The Government is granted for
// itself and others acting on its behalf a nonexclusive, paid-up, irrevocable worldwide
// license in this material to reproduce, prepare derivative works, distribute copies to
// the public, perform publicly and display publicly, and to permit others to do so.
//========================================================================================

#include <cstdlib>
#include <fstream>
#include <iomanip>
#include <sstream>

#include "parthenon_mpi.hpp"

#include "athena.hpp"
#include "coordinates/coordinates.hpp"
#include "globals.hpp"
#include "interface/container_iterator.hpp"
#include "mesh/mesh.hpp"
#include "outputs/outputs.hpp"
#include "parameter_input.hpp"
#include "parthenon_arrays.hpp"

// Only proceed if HDF5 output enabled
#ifdef HDF5OUTPUT

#include <hdf5.h>

#define PREDINT32 H5T_NATIVE_INT32
#define PREDFLOAT64 H5T_NATIVE_DOUBLE
#define PREDCHAR H5T_NATIVE_CHAR

namespace parthenon {

// XDMF subroutine to write a dataitem that refers to an HDF array
static std::string stringXdmfArrayRef(const std::string &prefix,
                                      const std::string &hdfPath,
                                      const std::string &label, const hsize_t *dims,
                                      const int &ndims, const std::string &theType,
                                      const int &precision) {
  std::string mystr =
      prefix + R"(<DataItem Format="HDF" Dimensions=")" + std::to_string(dims[0]);
  for (int i = 1; i < ndims; i++)
    mystr += " " + std::to_string(dims[i]);
  mystr += "\" Name=\"" + label + "\"";
  mystr += " NumberType=\"" + theType + "\"";
  mystr += R"( Precision=")" + std::to_string(precision) + R"(">)" + '\n';
  mystr += prefix + "  " + hdfPath + label + "</DataItem>" + '\n';
  return mystr;
}

static void writeXdmfArrayRef(std::ofstream &fid, const std::string &prefix,
                              const std::string &hdfPath, const std::string &label,
                              const hsize_t *dims, const int &ndims,
                              const std::string &theType, const int &precision) {
  fid << stringXdmfArrayRef(prefix, hdfPath, label, dims, ndims, theType, precision)
      << std::flush;
}

static void writeXdmfSlabVariableRef(std::ofstream &fid, std::string &name,
                                     std::string &hdfFile, int iblock, const int &vlen,
                                     int &ndims, hsize_t *dims,
                                     const std::string &dims321, bool isVector) {
  // writes a slab reference to file

  std::vector<std::string> names;
  int nentries = 1;
  int vector_size = 1;
  if (vlen == 1 || isVector) {
    names.push_back(name);
  } else {
    nentries = vlen;
    for (int i = 0; i < vlen; i++) {
      names.push_back(name + "_" + std::to_string(i));
    }
  }
  if (isVector) vector_size = vlen;

  const std::string prefix = "      ";
  for (int i = 0; i < nentries; i++) {
    fid << prefix << R"(<Attribute Name=")" << names[i] << R"(" Center="Cell")";
    if (isVector) {
      fid << R"( AttributeType="Vector")"
          << R"( Dimensions=")" << dims321 << " " << vector_size << R"(")";
    }
    fid << ">" << std::endl;
    fid << prefix << "  "
        << R"(<DataItem ItemType="HyperSlab" Dimensions=")" << dims321 << " "
        << vector_size << R"(">)" << std::endl;
    fid << prefix << "    "
        << R"(<DataItem Dimensions="3 5" NumberType="Int" Format="XML">)" << iblock
        << " 0 0 0 " << i << " 1 1 1 1 1 1 " << dims321 << " " << vector_size
        << "</DataItem>" << std::endl;
    writeXdmfArrayRef(fid, prefix + "    ", hdfFile + ":/", name, dims, ndims, "Float",
                      8);
    fid << prefix << "  "
        << "</DataItem>" << std::endl;
    fid << prefix << "</Attribute>" << std::endl;
  }
  return;
}

static herr_t writeH5AI32(const char *name, const int *pData, hid_t &file,
                          const hid_t &dSpace, const hid_t &dSet) {
  // write an attribute to file
  herr_t status; // assumption that multiple errors are stacked in calls.
  hid_t attribute;
  attribute = H5Acreate(dSet, name, PREDINT32, dSpace, H5P_DEFAULT, H5P_DEFAULT);
  status = H5Awrite(attribute, PREDINT32, pData);
  status = H5Aclose(attribute);
  return status;
}

static herr_t writeH5AF64(const char *name, const Real *pData, hid_t &file,
                          const hid_t &dSpace, const hid_t &dSet) {
  // write an attribute to file
  herr_t status; // assumption that multiple errors are stacked in calls.
  hid_t attribute;
  attribute = H5Acreate(dSet, name, PREDFLOAT64, dSpace, H5P_DEFAULT, H5P_DEFAULT);
  status = H5Awrite(attribute, PREDFLOAT64, pData);
  status = H5Aclose(attribute);
  return status;
}

static herr_t writeH5ASTRING(const char *name, const std::string pData, hid_t &file,
                             const hid_t &dSpace, const hid_t &dSet) {
  auto atype = H5Tcopy(H5T_C_S1);
  auto status = H5Tset_size(atype, pData.length());
  status = H5Tset_strpad(atype, H5T_STR_NULLTERM);
  auto attribute = H5Acreate(dSet, name, atype, dSpace, H5P_DEFAULT, H5P_DEFAULT);
  status = H5Awrite(attribute, atype, pData.c_str());
  status = H5Aclose(attribute);
  return status;
}

void PHDF5Output::genXDMF(std::string hdfFile, Mesh *pm, SimTime *tm) {
  // using round robin generation.
  // must switch to MPIIO at some point

  // only rank 0 writes XDMF
  if (Globals::my_rank != 0) {
    return;
  }
  std::string filename_aux = hdfFile + ".xdmf";
  std::ofstream xdmf;
  MeshBlock *pmb;
  hsize_t dims[5] = {0, 0, 0, 0, 0};

  pmb = pm->pblock;

  // open file
  xdmf = std::ofstream(filename_aux.c_str(), std::ofstream::trunc);

  // Write header
  xdmf << R"(<?xml version="1.0" ?>)" << std::endl;
  xdmf << R"(<!DOCTYPE Xdmf SYSTEM "Xdmf.dtd">)" << std::endl;
  xdmf << R"(<Xdmf Version="3.0">)" << std::endl;
  xdmf << "  <Domain>" << std::endl;
  xdmf << R"(  <Grid Name="Mesh" GridType="Collection">)" << std::endl;
  if (tm != nullptr) {
    xdmf << R"(    <Time Value=")" << tm->time << R"("/>)" << std::endl;
    xdmf << R"(    <Information Name="Cycle" Value=")" << tm->ncycle << R"("/>)"
         << std::endl;
  }

  std::string blockTopology = R"(      <Topology Type="3DRectMesh" NumberOfElements=")" +
                              std::to_string(nx3 + 1) + " " + std::to_string(nx2 + 1) +
                              " " + std::to_string(nx1 + 1) + R"("/>)" + '\n';
  const std::string slabPreDim = R"(        <DataItem ItemType="HyperSlab" Dimensions=")";
  const std::string slabPreBlock2D =
      R"("><DataItem Dimensions="3 2" NumberType="Int" Format="XML">)";
  const std::string slabTrailer = "</DataItem>";

  // Now write Grid for each block
  pmb = pm->pblock;
  dims[0] = pm->nbtotal;
  std::string dims321 =
      std::to_string(nx3) + " " + std::to_string(nx2) + " " + std::to_string(nx1);

  int ndims = 5;

  // same set of variables for all grids so use only one container
  auto ciX = ContainerIterator<Real>(pmb->real_containers.Get(), output_params.variables);
  for (int ib = 0; ib < pm->nbtotal; ib++) {
    xdmf << "    <Grid GridType=\"Uniform\" Name=\"" << ib << "\">" << std::endl;
    xdmf << blockTopology;
    xdmf << R"(      <Geometry Type="VXVYVZ">)" << std::endl;
    xdmf << slabPreDim << nx1 + 1 << slabPreBlock2D << ib << " 0 1 1 1 " << nx1 + 1
         << slabTrailer << std::endl;

    dims[1] = nx1 + 1;
    writeXdmfArrayRef(xdmf, "          ", hdfFile + ":/Locations/", "x", dims, 2, "Float",
                      8);
    xdmf << "</DataItem>" << std::endl;

    xdmf << slabPreDim << nx2 + 1 << slabPreBlock2D << ib << " 0 1 1 1 " << nx2 + 1
         << slabTrailer << std::endl;

    dims[1] = nx2 + 1;
    writeXdmfArrayRef(xdmf, "          ", hdfFile + ":/Locations/", "y", dims, 2, "Float",
                      8);
    xdmf << "</DataItem>" << std::endl;

    xdmf << slabPreDim << nx3 + 1 << slabPreBlock2D << ib << " 0 1 1 1 " << nx3 + 1
         << slabTrailer << std::endl;

    dims[1] = nx3 + 1;
    writeXdmfArrayRef(xdmf, "          ", hdfFile + ":/Locations/", "z", dims, 2, "Float",
                      8);
    xdmf << "</DataItem>" << std::endl;

    xdmf << "      </Geometry>" << std::endl;

    // write graphics variables
    dims[1] = nx3;
    dims[2] = nx2;
    dims[3] = nx1;
    dims[4] = 1;
    for (auto &v : ciX.vars) {
      const int vlen = v->GetDim(4);
      dims[4] = vlen;
      std::string name = v->label();
      writeXdmfSlabVariableRef(xdmf, name, hdfFile, ib, vlen, ndims, dims, dims321,
                               v->IsSet(Metadata::Vector));
    }
    xdmf << "      </Grid>" << std::endl;
  }
  xdmf << "    </Grid>" << std::endl;
  xdmf << "  </Domain>" << std::endl;
  xdmf << "</Xdmf>" << std::endl;
  xdmf.close();

  return;
}

// loads a variable
#define LOADVARIABLE(dst, pmb, var, out_is, out_ie, out_js, out_je, out_ks, out_ke)      \
  {                                                                                      \
    int index = 0;                                                                       \
    while (pmb != nullptr) {                                                             \
      for (int k = out_ks; k <= out_ke; k++) {                                           \
        for (int j = out_js; j <= out_je; j++) {                                         \
          for (int i = out_is; i <= out_ie; i++) {                                       \
            tmpData[index] = var(k, j, i);                                               \
            index++;                                                                     \
          }                                                                              \
        }                                                                                \
      }                                                                                  \
      pmb = pmb->next;                                                                   \
    }                                                                                    \
  }

#define WRITEH5SLAB2(name, pData, theLocation, Starts, Counts, lDSpace, gDSpace, plist)  \
  {                                                                                      \
    hid_t gDSet = H5Dcreate(theLocation, name, H5T_NATIVE_DOUBLE, gDSpace, H5P_DEFAULT,  \
                            H5P_DEFAULT, H5P_DEFAULT);                                   \
    H5Sselect_hyperslab(gDSpace, H5S_SELECT_SET, Starts, NULL, Counts, NULL);            \
    H5Dwrite(gDSet, H5T_NATIVE_DOUBLE, lDSpace, gDSpace, plist, pData);                  \
    H5Dclose(gDSet);                                                                     \
  }
#define WRITEH5SLAB(name, pData, theLocation, localStart, localCount, globalCount,       \
                    plist)                                                               \
  {                                                                                      \
    hid_t lDSpace = H5Screate_simple(2, localCount, NULL);                               \
    hid_t gDSpace = H5Screate_simple(2, globalCount, NULL);                              \
    WRITEH5SLAB2(name, pData, theLocation, localStart, localCount, lDSpace, gDSpace,     \
                 plist);                                                                 \
    H5Sclose(gDSpace);                                                                   \
    H5Sclose(lDSpace);                                                                   \
  }

//----------------------------------------------------------------------------------------
//! \fn void PHDF5Output:::WriteOutputFile(Mesh *pm, ParameterInput *pin, bool flag)
//  \brief Cycles over all MeshBlocks and writes OutputData in the Parthenon HDF5 format,
//         one file per output using parallel IO.
void PHDF5Output::WriteOutputFile(Mesh *pm, ParameterInput *pin, SimTime *tm) {
  // writes all graphics variables to hdf file
  // HDF5 structures
  // Also writes companion xdmf file
  MeshBlock *pmb = pm->pblock;
  int max_blocks_global = pm->nbtotal;
  int num_blocks_local = 0;

  const IndexDomain interior = IndexDomain::interior;
  const IndexDomain entire = IndexDomain::entire;
  // shooting a blank just for getting the variable names
  IndexRange out_ib = pmb->cellbounds.GetBoundsI(interior);
  IndexRange out_jb = pmb->cellbounds.GetBoundsJ(interior);
  IndexRange out_kb = pmb->cellbounds.GetBoundsK(interior);

  if (output_params.include_ghost_zones) {
    out_ib = pmb->cellbounds.GetBoundsI(entire);
    out_jb = pmb->cellbounds.GetBoundsJ(entire);
    out_kb = pmb->cellbounds.GetBoundsK(entire);
  }

  while (pmb != nullptr) {
    num_blocks_local++;
    pmb = pmb->next;
  }
  pmb = pm->pblock;
  // set output size
  nx1 = pmb->block_size.nx1;
  nx2 = pmb->block_size.nx2;
  nx3 = pmb->block_size.nx3;
  if (output_params.include_ghost_zones) {
    nx1 += 2 * NGHOST;
    if (nx2 > 1) nx2 += 2 * NGHOST;
    if (nx3 > 1) nx3 += 2 * NGHOST;
  }

  // open HDF5 file
  // Define output filename
  filename = std::string(output_params.file_basename);
  filename.append(".");
  filename.append(output_params.file_id);
  filename.append(".");
  std::stringstream file_number;
  file_number << std::setw(5) << std::setfill('0') << output_params.file_number;
  filename.append(file_number.str());
  filename.append(".phdf");

  hid_t file;
  hid_t acc_file = H5P_DEFAULT;

#ifdef MPI_PARALLEL
  /* set the file access template for parallel IO access */
  acc_file = H5Pcreate(H5P_FILE_ACCESS);

  /* ---------------------------------------------------------------------
     platform dependent code goes here -- the access template must be
     tuned for a particular filesystem blocksize.  some of these
     numbers are guesses / experiments, others come from the file system
     documentation.

     The sieve_buf_size should be equal a multiple of the disk block size
     ---------------------------------------------------------------------- */

  /* create an MPI_INFO object -- on some platforms it is useful to
     pass some information onto the underlying MPI_File_open call */
  MPI_Info FILE_INFO_TEMPLATE;
  int ierr;
  MPI_Status stat;
  ierr = MPI_Info_create(&FILE_INFO_TEMPLATE);
  ierr = H5Pset_sieve_buf_size(acc_file, 262144);
  ierr = H5Pset_alignment(acc_file, 524288, 262144);

  ierr = MPI_Info_set(FILE_INFO_TEMPLATE, "access_style", "write_once");
  ierr = MPI_Info_set(FILE_INFO_TEMPLATE, "collective_buffering", "true");
  ierr = MPI_Info_set(FILE_INFO_TEMPLATE, "cb_block_size", "1048576");
  ierr = MPI_Info_set(FILE_INFO_TEMPLATE, "cb_buffer_size", "4194304");

  /* tell the HDF5 library that we want to use MPI-IO to do the writing */
  ierr = H5Pset_fapl_mpio(acc_file, MPI_COMM_WORLD, FILE_INFO_TEMPLATE);
  ierr = H5Pset_fapl_mpio(acc_file, MPI_COMM_WORLD, MPI_INFO_NULL);
#endif

  // now open the file
  file = H5Fcreate(filename.c_str(), H5F_ACC_TRUNC, H5P_DEFAULT, acc_file);

  // write timestep relevant attributes
  hid_t localDSpace, myDSet;
  herr_t status;

  // attributes written here:
  // All ranks write attributes
  localDSpace = H5Screate(H5S_SCALAR);
  myDSet = H5Dcreate(file, "/Info", PREDINT32, localDSpace, H5P_DEFAULT, H5P_DEFAULT,
                     H5P_DEFAULT);

  int max_level = pm->GetCurrentLevel() - pm->GetRootLevel();
  if (tm != nullptr) {
    status = writeH5AI32("NCycle", &(tm->ncycle), file, localDSpace, myDSet);
    status = writeH5AF64("Time", &(tm->time), file, localDSpace, myDSet);
  }
  status = writeH5AI32("NumDims", &pm->ndim, file, localDSpace, myDSet);
  status = writeH5AI32("NumMeshBlocks", &pm->nbtotal, file, localDSpace, myDSet);
  status = writeH5AI32("MaxLevel", &max_level, file, localDSpace, myDSet);
  // write whether we include ghost cells or not
  int iTmp = (output_params.include_ghost_zones ? 1 : 0);
  status = writeH5AI32("IncludesGhost", &iTmp, file, localDSpace, myDSet);
  // write number of ghost cells in simulation
  iTmp = NGHOST;
  status = writeH5AI32("NGhost", &iTmp, file, localDSpace, myDSet);
  status = writeH5ASTRING("Coordinates", std::string(pmb->coords.Name()), file,
                          localDSpace, myDSet);

  // close scalar space
  status = H5Sclose(localDSpace);
  hsize_t nPE = Globals::nranks;
  localDSpace = H5Screate_simple(1, &nPE, NULL);
  auto nblist = pm->GetNbList();
  status = writeH5AI32("BlocksPerPE", nblist.data(), file, localDSpace, myDSet);
  status = H5Sclose(localDSpace);

  // open vector space
  // close data spaces and data set
  // write mesh block size
  int meshblock_size[3] = {nx1, nx2, nx3};
  const hsize_t xDims[1] = {3};
  localDSpace = H5Screate_simple(1, xDims, NULL);
  status = writeH5AI32("MeshBlockSize", meshblock_size, file, localDSpace, myDSet);

  // close space and set
  status = H5Sclose(localDSpace);
  status = H5Dclose(myDSet);

  // allocate space for largest size variable
  auto ciX =
      ContainerIterator<Real>(pm->pblock->real_containers.Get(), output_params.variables);
  size_t maxV = 1;
  hsize_t sumDim4AllVars = 0;
  for (auto &v : ciX.vars) {
    const size_t vlen = v->GetDim(4);
    sumDim4AllVars += vlen;
    maxV = (maxV < vlen ? vlen : maxV);
  }

  Real *tmpData = new Real[(nx1 + 1) * (nx2 + 1) * (nx3 + 1) * maxV * num_blocks_local];
  for (int i = 0; i < (nx1 + 1) * (nx2 + 1) * (nx3 + 1) * maxV * num_blocks_local; i++)
    tmpData[i] = -1.25;

  // Write mesh coordinates to file
  hsize_t local_start[5], global_count[5], local_count[5];
  hid_t gLocations;

  local_start[0] = 0;
  local_start[1] = 0;
  local_start[2] = 0;
  local_start[3] = 0;
  local_start[4] = 0;
  for (int i = 0; i < Globals::my_rank; i++) {
    local_start[0] += nblist[i];
  }
  hid_t property_list = H5Pcreate(H5P_DATASET_XFER);
#ifdef MPI_PARALLEL
  H5Pset_dxpl_mpio(property_list, H5FD_MPIO_COLLECTIVE);
#endif

  // set starting poing in hyperslab for our blocks and
  // number of blocks on our PE

  // open locations tab
  gLocations = H5Gcreate(file, "/Locations", H5P_DEFAULT, H5P_DEFAULT, H5P_DEFAULT);

  // write X coordinates
  local_count[0] = num_blocks_local;
  global_count[0] = max_blocks_global;

  pmb = pm->pblock;
  LOADVARIABLE(tmpData, pmb, pmb->coords.x1f, out_ib.s, out_ib.e + 1, 0, 0, 0, 0);
  local_count[1] = global_count[1] = nx1 + 1;
  WRITEH5SLAB("x", tmpData, gLocations, local_start, local_count, global_count,
              property_list);

  // write Y coordinates
  pmb = pm->pblock;
  LOADVARIABLE(tmpData, pmb, pmb->coords.x2f, 0, 0, out_jb.s, out_jb.e + 1, 0, 0);
  local_count[1] = global_count[1] = nx2 + 1;
  WRITEH5SLAB("y", tmpData, gLocations, local_start, local_count, global_count,
              property_list);

  // write Z coordinates
  pmb = pm->pblock;
  LOADVARIABLE(tmpData, pmb, pmb->coords.x3f, 0, 0, 0, 0, out_kb.s, out_kb.e + 1);
  local_count[1] = global_count[1] = nx3 + 1;
  WRITEH5SLAB("z", tmpData, gLocations, local_start, local_count, global_count,
              property_list);

  // close locations tab
  H5Gclose(gLocations);

  // write variables
  // create persistent spaces
  local_count[1] = nx3;
  local_count[2] = nx2;
  local_count[3] = nx1;
  local_count[4] = 1;

  global_count[1] = nx3;
  global_count[2] = nx2;
  global_count[3] = nx1;
  global_count[4] = 1;

  hid_t local_DSpace = H5Screate_simple(5, local_count, NULL);
  hid_t global_DSpace = H5Screate_simple(5, global_count, NULL);

  // while we could do this as n variables and load all variables for
  // a block at one time, this is memory-expensive.  I think it is
  // well worth the multiple iterations through the blocks to load up
  // one variable at a time.  Besides most of the time will be spent
  // writing the HDF5 file to disk anyway...
  // If I'm wrong about this, we can always rewrite this later.
  // Sriram

  const hsize_t varSize = nx3 * nx2 * nx1;

  // this is a stupidly complicated multi-pass through the variable
  // list, but again will revisit when the time comes to redo
  for (auto &vwrite : ciX.vars) { // for each variable we write
    const std::string vWriteName = vwrite->label();
    hid_t vLocalSpace, vGlobalSpace;
    pmb = pm->pblock;
    const hsize_t vlen = vwrite->GetDim(4);
    local_count[4] = global_count[4] = vlen;

    if (vlen == 1) {
      vLocalSpace = local_DSpace;
      vGlobalSpace = global_DSpace;
    } else {
      vLocalSpace = H5Screate_simple(5, local_count, NULL);
      vGlobalSpace = H5Screate_simple(5, global_count, NULL);
    }

    while (pmb != nullptr) { // for every block
      auto ci =
          ContainerIterator<Real>(pmb->real_containers.Get(), output_params.variables);
      for (auto &v : ci.vars) {
        std::string name = v->label();
        if (name.compare(vWriteName) != 0) {
          // skip, not interested in this variable
          continue;
        }
        auto v_h = (*v).data.GetHostMirrorAndCopy();
        hsize_t index = pmb->lid * varSize * vlen;
        if (vlen == 1) {
<<<<<<< HEAD
          for (int k = out_ks; k <= out_ke; k++) {
            for (int j = out_js; j <= out_je; j++) {
              for (int i = out_is; i <= out_ie; i++, index++) {
                tmpData[index] = v_h(k, j, i);
=======
          for (int k = out_kb.s; k <= out_kb.e; k++) {
            for (int j = out_jb.s; j <= out_jb.e; j++) {
              for (int i = out_ib.s; i <= out_ib.e; i++, index++) {
                tmpData[index] = (*v)(k, j, i);
>>>>>>> 7ac8e597
              }
            }
          }
        } else { // shuffle and use new dataspace
          for (int k = out_kb.s; k <= out_kb.e; k++) {
            for (int j = out_jb.s; j <= out_jb.e; j++) {
              for (int i = out_ib.s; i <= out_ib.e; i++) {
                for (int l = 0; l < vlen; l++, index++) {
                  tmpData[index] = v_h(l, k, j, i);
                }
              }
            }
          }
        }
      }
      pmb = pmb->next;
    }
    // write dataset to file
    WRITEH5SLAB2(vWriteName.c_str(), tmpData, file, local_start, local_count, vLocalSpace,
                 vGlobalSpace, property_list);
    if (vlen > 1) {
      H5Sclose(vLocalSpace);
      H5Sclose(vGlobalSpace);
    }
  }
  // close data spaces
  H5Sclose(local_DSpace);
  H5Sclose(global_DSpace);

#ifdef MPI_PARALLEL
  /* release the file access template */
  ierr = H5Pclose(acc_file);
  ierr = MPI_Info_free(&FILE_INFO_TEMPLATE);
#endif

  H5Pclose(property_list);
  H5Fclose(file);

  // generate XDMF companion file
  (void)genXDMF(filename, pm, tm);

  // advance output parameters
  output_params.file_number++;
  output_params.next_time += output_params.dt;
  pin->SetInteger(output_params.block_name, "file_number", output_params.file_number);
  pin->SetReal(output_params.block_name, "next_time", output_params.next_time);
  return;
}

} // namespace parthenon

#endif // HDF5OUTPUT<|MERGE_RESOLUTION|>--- conflicted
+++ resolved
@@ -534,17 +534,10 @@
         auto v_h = (*v).data.GetHostMirrorAndCopy();
         hsize_t index = pmb->lid * varSize * vlen;
         if (vlen == 1) {
-<<<<<<< HEAD
-          for (int k = out_ks; k <= out_ke; k++) {
-            for (int j = out_js; j <= out_je; j++) {
-              for (int i = out_is; i <= out_ie; i++, index++) {
-                tmpData[index] = v_h(k, j, i);
-=======
           for (int k = out_kb.s; k <= out_kb.e; k++) {
             for (int j = out_jb.s; j <= out_jb.e; j++) {
               for (int i = out_ib.s; i <= out_ib.e; i++, index++) {
-                tmpData[index] = (*v)(k, j, i);
->>>>>>> 7ac8e597
+                tmpData[index] = v_h(k, j, i);
               }
             }
           }
