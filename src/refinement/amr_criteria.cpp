--- conflicted
+++ resolved
@@ -14,34 +14,14 @@
 
 #include <memory>
 
-#include "globals.hpp"
 #include "interface/meshblock_data.hpp"
 #include "interface/variable.hpp"
 #include "mesh/mesh.hpp"
 #include "parameter_input.hpp"
 #include "refinement/refinement.hpp"
-#include "utils/error_checking.hpp"
 
 namespace parthenon {
 
-<<<<<<< HEAD
-std::shared_ptr<AMRCriteria> AMRCriteria::MakeAMRCriteria(std::string &criteria,
-                                                          ParameterInput *pin,
-                                                          std::string &block_name) {
-  if (criteria == "derivative_order_1")
-    return std::make_shared<AMRFirstDerivative>(pin, block_name);
-  else if (criteria == "derivative_order_2")
-    return std::make_shared<AMRSecondDerivative>(pin, block_name);
-  throw std::invalid_argument("\n  Invalid selection for refinment method in " +
-                              block_name + ": " + criteria);
-}
-
-AMRFirstDerivative::AMRFirstDerivative(ParameterInput *pin, std::string &block_name) {
-  PARTHENON_REQUIRE_THROWS(pin->DoesParameterExist(block_name, "field"),
-                           "Error in " + block_name + ": no field set.");
-  field = pin->GetString(block_name, "field");
-
-=======
 AMRCriteria::AMRCriteria(ParameterInput *pin, std::string &block_name)
     : comp6(0), comp5(0), comp4(0) {
   field = pin->GetOrAddString(block_name, "field", "NO FIELD WAS SET");
@@ -68,22 +48,19 @@
                              "vector_i requires one value, e.g. vector_i = 2");
     comp4 = index[0];
   }
->>>>>>> 72314ea5
   refine_criteria = pin->GetOrAddReal(block_name, "refine_tol", 0.5);
   derefine_criteria = pin->GetOrAddReal(block_name, "derefine_tol", 0.05);
   int global_max_level = pin->GetOrAddInteger("parthenon/mesh", "numlevel", 1);
   max_level = pin->GetOrAddInteger(block_name, "max_level", global_max_level);
   if (max_level > global_max_level) {
-    if (Globals::my_rank == 0) {
-      std::cerr << "WARNING: max_level in " << block_name
-                << " exceeds numlevel (the global maximum number of levels) set in "
-                   "<parthenon/mesh>."
-                << std::endl
-                << std::endl
-                << "Setting max_level = numlevel, but this may not be what you want."
-                << std::endl
-                << std::endl;
-    }
+    std::cerr << "WARNING: max_level in " << block_name
+              << " exceeds numlevel (the global maximum number of levels) set in "
+                 "<parthenon/mesh>."
+              << std::endl
+              << std::endl
+              << "Setting max_level = numlevel, but this may not be what you want."
+              << std::endl
+              << std::endl;
     max_level = global_max_level;
   }
 }
@@ -93,6 +70,8 @@
                                                           std::string &block_name) {
   if (criteria == "derivative_order_1")
     return std::make_shared<AMRFirstDerivative>(pin, block_name);
+  if (criteria == "derivative_order_2")
+    return std::make_shared<AMRSecondDerivative>(pin, block_name);
   throw std::invalid_argument("\n  Invalid selection for refinment method in " +
                               block_name + ": " + criteria);
 }
@@ -114,39 +93,14 @@
   return Refinement::FirstDerivative(bnds, q, refine_criteria, derefine_criteria);
 }
 
-AMRSecondDerivative::AMRSecondDerivative(ParameterInput *pin, std::string &block_name) {
-  PARTHENON_REQUIRE_THROWS(pin->DoesParameterExist(block_name, "field"),
-                           "Error in " + block_name + ": no field set.");
-  field = pin->GetString(block_name, "field");
-
-  refine_criteria = pin->GetOrAddReal(block_name, "refine_tol", 0.5);
-  derefine_criteria = pin->GetOrAddReal(block_name, "derefine_tol", 0.05);
-  int global_max_level = pin->GetOrAddInteger("parthenon/mesh", "numlevel", 1);
-  max_level = pin->GetOrAddInteger(block_name, "max_level", global_max_level);
-  if (max_level > global_max_level) {
-    if (Globals::my_rank == 0) {
-      std::cerr << "WARNING: max_level in " << block_name
-                << " exceeds numlevel (the global maximum number of levels) set in "
-                   "<parthenon/mesh>."
-                << std::endl
-                << std::endl
-                << "Setting max_level = numlevel, but this may not be what you want."
-                << std::endl
-                << std::endl;
-    }
-    max_level = global_max_level;
-  }
-}
-
 AmrTag AMRSecondDerivative::operator()(const MeshBlockData<Real> *rc) const {
-  ParArrayND<Real> q;
   if (!rc->HasCellVariable(field) || !rc->IsAllocated(field)) {
     return AmrTag::same;
   }
-
-  q = rc->Get(field).data;
-  std::shared_ptr<MeshBlock> pmb = rc->GetBlockPointer();
-  return Refinement::SecondDerivative(pmb.get(), q, refine_criteria, derefine_criteria);
+  auto bnds = GetBounds(rc);
+  auto q = rc->Get(field).data.Slice(comp6, comp5, comp4, Kokkos::ALL(), Kokkos::ALL(),
+                                     Kokkos::ALL());
+  return Refinement::SecondDerivative(bnds, q, refine_criteria, derefine_criteria);
 }
 
 } // namespace parthenon