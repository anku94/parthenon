--- conflicted
+++ resolved
@@ -191,15 +191,9 @@
   // 4 constructors, this is the general constructor called by all other constructors, so
   // we do some sanity checks here
   Metadata(const std::vector<MetadataFlag> &bits, const std::vector<int> &shape = {1},
-           const std::vector<std::string> component_labels = {},
+           const std::vector<std::string> &component_labels = {},
            const std::string &associated = "")
-<<<<<<< HEAD
       : shape_(shape), component_labels_(component_labels), associated_(associated) {
-    SetMultiple(bits);
-
-=======
-      : shape_(shape), sparse_id_(sparse_id), component_labels_(component_labels),
-        associated_(associated) {
     // set flags
     for (const auto f : bits) {
       DoBit(f, true);
@@ -225,7 +219,6 @@
     // check shape is valid
     // TODO(JL) Should we be extra pedantic and check that shape matches Vector/Tensor
     // flags?
->>>>>>> f1271de2
     PARTHENON_REQUIRE_THROWS(shape_.size() > 0, "Shape must have at least rank 1");
     if (IsMeshTied()) {
       PARTHENON_REQUIRE_THROWS(
