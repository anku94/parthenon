#!/usr/bin/env python3
# ========================================================================================
# Athena++ astrophysical MHD code
# Copyright(C) 2014 James M. Stone <jmstone@princeton.edu> and other code contributors
# Licensed under the 3-clause BSD License, see LICENSE file for details
# ========================================================================================
# (C) (or copyright) 2020-2021. Triad National Security, LLC. All rights reserved.
#
# This program was produced under U.S. Government contract 89233218CNA000001 for Los
# Alamos National Laboratory (LANL), which is operated by Triad National Security, LLC
# for the U.S. Department of Energy/National Nuclear Security Administration. All rights
# in the program are reserved by Triad National Security, LLC, and the U.S. Department
# of Energy/National Nuclear Security Administration. The Government is granted for
# itself and others acting on its behalf a nonexclusive, paid-up, irrevocable worldwide
# license in this material to reproduce, prepare derivative works, distribute copies to
# the public, perform publicly and display publicly, and to permit others to do so.
# ========================================================================================

# Python modules
import argparse
import os
import sys

try:
    # Configure mpi4py to not initialize MPI automatically
    # See: https://github.com/lanl/parthenon/pull/320
    import mpi4py

    mpi4py.rc(initialize=False)
except ImportError:
    ()

""" To prevent littering up imported folders with .pyc files"""
sys.dont_write_bytecode = True

# Parthenon modules
import utils.test_case as tc


def checkRunScriptLocation(run_test_py_path):

    """Check that run_test is in the correct folder"""
    if not os.path.normpath(run_test_py_path).endswith(
        os.path.normpath("tst/regression")
    ):
        error_msg = (
            "Cannot run run_test.py, it is not in the correct directory, must be "
        )
        error_msg += "kept in tst/regression"
        raise TestError(error_msg)

    """ Check that test_suites folder exists """
    if not os.path.isdir(os.path.join(run_test_py_path, "test_suites")):
        raise TestError("Cannot run run_test.py, the test_suites folder is missing.")


# Main function
def main(**kwargs):

    print("\n")
    print("\n".join(["{}={!r}".format(k, v) for k, v in kwargs.items()]))
    if hasattr(kwargs, "mpirun_opts"):
        if kwargs.mpirun == "":
            raise TestError("Cannot provide --mpirun_opts without specifying --mpirun")

    print("*****************************************************************")
    print("Beginning Python regression testing script")
    print("*****************************************************************\n")

    run_test_py_path = os.path.dirname(os.path.realpath(__file__))
    checkRunScriptLocation(run_test_py_path)

    print("Initializing Test Case")

    test_manager = tc.TestManager(run_test_py_path, **kwargs)

    if not "analyze" in kwargs or kwargs["analyze"] == False:

        print("Make output folder in test if does not exist")

<<<<<<< HEAD
        test_manager.MakeOutputFolder()
=======
    for step in range(1, kwargs["num_steps"] + 1):
        test_manager.Prepare(step)
>>>>>>> 67b59749

        for step in range(1,kwargs['num_steps'] + 1):
            test_manager.Prepare(step)

            test_manager.Run()

    test_result = test_manager.Analyse()

    if test_result == True:
        return 0
    else:
        raise TestError("Test " + test_manager.test + " failed")


# Exception for unexpected behavior by individual tests
class TestError(RuntimeError):
    pass


# Execute main function
if __name__ == "__main__":

    parser = argparse.ArgumentParser("run_test.py a regression testing script")

    desc = "name of the test directory, relative to test_suites/, " "excluding .py."

    parser.add_argument("--test_dir", "-t", type=str, nargs=1, required=True, help=desc)

    parser.add_argument(
        "--output_dir",
        "-o",
        type=str,
        default="",
        help="path to simulation outputs. "
        + 'Defaults to individual "output" folders in regression src.',
    )

    parser.add_argument(
        "--driver",
        "-dr",
        type=str,
        default=None,
        nargs=1,
        required=True,
        help="path to the driver to test, where the driver is a binary executable",
    )

    parser.add_argument(
        "--driver_input",
        "-dr_in",
        type=str,
        default=None,
        nargs=1,
        required=True,
        help="path to input file, to pass to driver",
    )

    parser.add_argument(
        "--kokkos_args",
        "-k_a",
        default=[],
        action="append",
        help="kokkos arguments to pass to driver",
    )

    parser.add_argument(
        "--num_steps",
        "-n",
        type=int,
        default=1,
        required=False,
        help="Number of steps in test. Default: 1",
    )

    parser.add_argument(
        "--mpirun",
        default="",
        # 2x MPI, Slurm, PBS/Torque, LSF, Cray ALPS
        nargs=1,
        help="change MPI run wrapper command (e.g. for job schedulers)",
    )

    parser.add_argument(
        "--mpirun_ranks_flag",
        default=None,
        type=str,
        help="Flag for the number of ranks",
    )

    parser.add_argument(
        "--mpirun_ranks_num", default=1, type=int, help="Number of ranks"
    )

    parser.add_argument(
        "--mpirun_opts",
        default=[],
        action="append",
        help="add options to mpirun command",
    )

    parser.add_argument(
        "--coverage",
        "-c",
        action="store_true",
        help="Run test cases where coverage has been enabled",
    )

    parser.add_argument('--analyze','-a',
                        action='store_true',
                        help='Skip to analysis, assumes test data already exists')

    args = parser.parse_args()
    try:
        main(**vars(args))
    except Exception:
        raise<|MERGE_RESOLUTION|>--- conflicted
+++ resolved
@@ -78,14 +78,9 @@
 
         print("Make output folder in test if does not exist")
 
-<<<<<<< HEAD
         test_manager.MakeOutputFolder()
-=======
-    for step in range(1, kwargs["num_steps"] + 1):
-        test_manager.Prepare(step)
->>>>>>> 67b59749
 
-        for step in range(1,kwargs['num_steps'] + 1):
+        for step in range(1, kwargs["num_steps"] + 1):
             test_manager.Prepare(step)
 
             test_manager.Run()
