//========================================================================================
// Athena++ astrophysical MHD code
// Copyright(C) 2014 James M. Stone <jmstone@princeton.edu> and other code contributors
// Licensed under the 3-clause BSD License, see LICENSE file for details
//========================================================================================
// (C) (or copyright) 2020-2021. Triad National Security, LLC. All rights reserved.
//
// This program was produced under U.S. Government contract 89233218CNA000001 for Los
// Alamos National Laboratory (LANL), which is operated by Triad National Security, LLC
// for the U.S. Department of Energy/National Nuclear Security Administration. All rights
// in the program are reserved by Triad National Security, LLC, and the U.S. Department
// of Energy/National Nuclear Security Administration. The Government is granted for
// itself and others acting on its behalf a nonexclusive, paid-up, irrevocable worldwide
// license in this material to reproduce, prepare derivative works, distribute copies to
// the public, perform publicly and display publicly, and to permit others to do so.
//========================================================================================

// options for building
#include "config.hpp"
#include "interface/metadata.hpp"

// Only proceed if HDF5 output enabled
#ifdef HDF5OUTPUT

<<<<<<< HEAD
#include <algorithm>
#include <memory>
#include <set>
#include <type_traits>
#include <unordered_map>
=======
#include <memory>

#include "outputs/parthenon_hdf5.hpp"
>>>>>>> 4549e51a

#include "mesh/meshblock.hpp"
#include "outputs/parthenon_hdf5.hpp"

namespace parthenon {

namespace HDF5 {

// template specialization for std::string
template <>
std::vector<std::string> HDF5ReadAttributeVec(hid_t location, const std::string &name) {
  // get strings as char pointers, HDF5 will allocate the memory and we need to free it
  auto char_ptrs = HDF5ReadAttributeVec<char *>(location, name);

  // make strings out of char pointers, which copies the memory and then free the memeory
  std::vector<std::string> res(char_ptrs.size());
  for (size_t i = 0; i < res.size(); ++i) {
    res[i] = std::string(char_ptrs[i]);
    free(char_ptrs[i]);
  }

  return res;
}

} // namespace HDF5

using namespace HDF5;

// Helper struct containing some information about a variable that we can easily
// communicate via MPI
struct VarInfo {
  // We need to communicate this struct via MPI. To Make our lives a bit easier, we will
  // combine the vlen integer and the is_sparse and is_vector flags into a single int
  // (call it info_code) and communicate that.
  //
  // The info_code will have the vlen in the lower 16 bits and bits 20 and 21 will encode
  // the is_sparse and is_vector flags
  static constexpr int max_vlen = (1 << 16) - 1;
  static constexpr int sparse_flag = (1 << 20);
  static constexpr int vector_flag = (1 << 21);

  std::string label;
  int vlen;
  bool is_sparse;
  bool is_vector;

 private:
  VarInfo() = default;

 public:
  static VarInfo Decode(const std::string &label, int info_code) {
    VarInfo res;
    res.label = label;
    res.vlen = info_code & max_vlen;
    res.is_sparse = (info_code & sparse_flag) > 0;
    res.is_vector = (info_code & vector_flag) > 0;

    return res;
  }

  explicit VarInfo(const std::shared_ptr<CellVariable<Real>> &var)
      : label(var->label()), vlen(var->GetDim(4)), is_sparse(var->IsSparse()),
        is_vector(var->IsSet(Metadata::Vector)) {
    if ((vlen <= 0) || (vlen > max_vlen)) {
      std::stringstream msg;
      msg << "### ERROR: Got variable " << label << " with length " << vlen
          << ". vlen must be between 0 and " << max_vlen << std::endl;
      PARTHENON_FAIL(msg);
    }
  }

  int get_info_code() const {
    int code = vlen;
    if (is_sparse) code += sparse_flag;
    if (is_vector) code += vector_flag;

    return code;
  }

  // so we can put VarInfo into a set
  bool operator<(const VarInfo &other) const {
    if ((label == other.label) && (vlen != other.vlen)) {
      // variables with the same label must have the same lengths
      std::stringstream msg;
      msg << "### ERROR: Got variable " << label << " with multiple different lengths"
          << std::endl;
      PARTHENON_FAIL(msg);
    }

    return label < other.label;
  }
};

// XDMF subroutine to write a dataitem that refers to an HDF array
static std::string stringXdmfArrayRef(const std::string &prefix,
                                      const std::string &hdfPath,
                                      const std::string &label, const hsize_t *dims,
                                      const int &ndims, const std::string &theType,
                                      const int &precision) {
  std::string mystr =
      prefix + R"(<DataItem Format="HDF" Dimensions=")" + std::to_string(dims[0]);
  for (int i = 1; i < ndims; i++)
    mystr += " " + std::to_string(dims[i]);
  mystr += "\" Name=\"" + label + "\"";
  mystr += " NumberType=\"" + theType + "\"";
  mystr += R"( Precision=")" + std::to_string(precision) + R"(">)" + '\n';
  mystr += prefix + "  " + hdfPath + label + "</DataItem>" + '\n';
  return mystr;
}

static void writeXdmfArrayRef(std::ofstream &fid, const std::string &prefix,
                              const std::string &hdfPath, const std::string &label,
                              const hsize_t *dims, const int &ndims,
                              const std::string &theType, const int &precision) {
  fid << stringXdmfArrayRef(prefix, hdfPath, label, dims, ndims, theType, precision)
      << std::flush;
}

static void writeXdmfSlabVariableRef(std::ofstream &fid, const std::string &name,
                                     std::string &hdfFile, int iblock, const int &vlen,
                                     int &ndims, hsize_t *dims,
                                     const std::string &dims321, bool isVector) {
  // writes a slab reference to file

  std::vector<std::string> names;
  int nentries = 1;
  int vector_size = 1;
  if (vlen == 1 || isVector) {
    names.push_back(name);
  } else {
    nentries = vlen;
    for (int i = 0; i < vlen; i++) {
      names.push_back(name + "_" + std::to_string(i));
    }
  }
  if (isVector) vector_size = vlen;

  const std::string prefix = "      ";
  for (int i = 0; i < nentries; i++) {
    fid << prefix << R"(<Attribute Name=")" << names[i] << R"(" Center="Cell")";
    if (isVector) {
      fid << R"( AttributeType="Vector")"
          << R"( Dimensions=")" << dims321 << " " << vector_size << R"(")";
    }
    fid << ">" << std::endl;
    fid << prefix << "  "
        << R"(<DataItem ItemType="HyperSlab" Dimensions=")" << dims321 << " "
        << vector_size << R"(">)" << std::endl;
    fid << prefix << "    "
        << R"(<DataItem Dimensions="3 5" NumberType="Int" Format="XML">)" << iblock
        << " 0 0 0 " << i << " 1 1 1 1 1 1 " << dims321 << " " << vector_size
        << "</DataItem>" << std::endl;
    writeXdmfArrayRef(fid, prefix + "    ", hdfFile + ":/", name, dims, ndims, "Float",
                      8);
    fid << prefix << "  "
        << "</DataItem>" << std::endl;
    fid << prefix << "</Attribute>" << std::endl;
  }
  return;
}

void genXDMF(std::string hdfFile, Mesh *pm, SimTime *tm, int nx1, int nx2, int nx3,
             const std::set<VarInfo> &var_list) {
  // using round robin generation.
  // must switch to MPIIO at some point

  // only rank 0 writes XDMF
  if (Globals::my_rank != 0) {
    return;
  }
  std::string filename_aux = hdfFile + ".xdmf";
  std::ofstream xdmf;
  hsize_t dims[5] = {0, 0, 0, 0, 0};

  // open file
  xdmf = std::ofstream(filename_aux.c_str(), std::ofstream::trunc);

  // Write header
  xdmf << R"(<?xml version="1.0" ?>)" << std::endl;
  xdmf << R"(<!DOCTYPE Xdmf SYSTEM "Xdmf.dtd">)" << std::endl;
  xdmf << R"(<Xdmf Version="3.0">)" << std::endl;
  xdmf << "  <Domain>" << std::endl;
  xdmf << R"(  <Grid Name="Mesh" GridType="Collection">)" << std::endl;
  if (tm != nullptr) {
    xdmf << R"(    <Time Value=")" << tm->time << R"("/>)" << std::endl;
    xdmf << R"(    <Information Name="Cycle" Value=")" << tm->ncycle << R"("/>)"
         << std::endl;
  }

  std::string blockTopology = R"(      <Topology Type="3DRectMesh" NumberOfElements=")" +
                              std::to_string(nx3 + 1) + " " + std::to_string(nx2 + 1) +
                              " " + std::to_string(nx1 + 1) + R"("/>)" + '\n';
  const std::string slabPreDim = R"(        <DataItem ItemType="HyperSlab" Dimensions=")";
  const std::string slabPreBlock2D =
      R"("><DataItem Dimensions="3 2" NumberType="Int" Format="XML">)";
  const std::string slabTrailer = "</DataItem>";

  // Now write Grid for each block
  dims[0] = pm->nbtotal;
  std::string dims321 =
      std::to_string(nx3) + " " + std::to_string(nx2) + " " + std::to_string(nx1);

  int ndims = 5;

  for (int ib = 0; ib < pm->nbtotal; ib++) {
    xdmf << "    <Grid GridType=\"Uniform\" Name=\"" << ib << "\">" << std::endl;
    xdmf << blockTopology;
    xdmf << R"(      <Geometry Type="VXVYVZ">)" << std::endl;
    xdmf << slabPreDim << nx1 + 1 << slabPreBlock2D << ib << " 0 1 1 1 " << nx1 + 1
         << slabTrailer << std::endl;

    dims[1] = nx1 + 1;
    writeXdmfArrayRef(xdmf, "          ", hdfFile + ":/Locations/", "x", dims, 2, "Float",
                      8);
    xdmf << "</DataItem>" << std::endl;

    xdmf << slabPreDim << nx2 + 1 << slabPreBlock2D << ib << " 0 1 1 1 " << nx2 + 1
         << slabTrailer << std::endl;

    dims[1] = nx2 + 1;
    writeXdmfArrayRef(xdmf, "          ", hdfFile + ":/Locations/", "y", dims, 2, "Float",
                      8);
    xdmf << "</DataItem>" << std::endl;

    xdmf << slabPreDim << nx3 + 1 << slabPreBlock2D << ib << " 0 1 1 1 " << nx3 + 1
         << slabTrailer << std::endl;

    dims[1] = nx3 + 1;
    writeXdmfArrayRef(xdmf, "          ", hdfFile + ":/Locations/", "z", dims, 2, "Float",
                      8);
    xdmf << "</DataItem>" << std::endl;

    xdmf << "      </Geometry>" << std::endl;

    // write graphics variables
    dims[1] = nx3;
    dims[2] = nx2;
    dims[3] = nx1;
    dims[4] = 1;
    for (auto &vinfo : var_list) {
      const int vlen = vinfo.vlen;
      dims[4] = vlen;
      writeXdmfSlabVariableRef(xdmf, vinfo.label, hdfFile, ib, vlen, ndims, dims, dims321,
                               vinfo.is_vector);
    }
    xdmf << "      </Grid>" << std::endl;
  }
  xdmf << "    </Grid>" << std::endl;
  xdmf << "  </Domain>" << std::endl;
  xdmf << "</Xdmf>" << std::endl;
  xdmf.close();

  return;
}

void PHDF5Output::WriteOutputFile(Mesh *pm, ParameterInput *pin, SimTime *tm) {
  if (output_params.single_precision_output) {
    this->template WriteOutputFileImpl<true>(pm, pin, tm);
  } else {
    this->template WriteOutputFileImpl<false>(pm, pin, tm);
  }
}

//----------------------------------------------------------------------------------------
//! \fn void PHDF5Output:::WriteOutputFileImpl(Mesh *pm, ParameterInput *pin, bool flag)
//  \brief Cycles over all MeshBlocks and writes OutputData in the Parthenon HDF5 format,
//         one file per output using parallel IO.
template <bool WRITE_SINGLE_PRECISION>
void PHDF5Output::WriteOutputFileImpl(Mesh *pm, ParameterInput *pin, SimTime *tm) {
  // writes all graphics variables to hdf file
  // HDF5 structures
  // Also writes companion xdmf file

  const int max_blocks_global = pm->nbtotal;
  const int num_blocks_local = static_cast<int>(pm->block_list.size());

  const IndexDomain theDomain =
      (output_params.include_ghost_zones ? IndexDomain::entire : IndexDomain::interior);

  auto const &first_block = *(pm->block_list.front());

  // shooting a blank just for getting the variable names
  const IndexRange out_ib = first_block.cellbounds.GetBoundsI(theDomain);
  const IndexRange out_jb = first_block.cellbounds.GetBoundsJ(theDomain);
  const IndexRange out_kb = first_block.cellbounds.GetBoundsK(theDomain);

  auto const nx1 = out_ib.e - out_ib.s + 1;
  auto const nx2 = out_jb.e - out_jb.s + 1;
  auto const nx3 = out_kb.e - out_kb.s + 1;

<<<<<<< HEAD
  const int rootLevel = pm->GetRootLevel();
  const int max_level = pm->GetCurrentLevel() - rootLevel;
  const auto &nblist = pm->GetNbList();
=======
  auto nblist = pm->GetNbList();

  auto ciX = MeshBlockDataIterator<Real>(pm->block_list.front()->meshblock_data.Get(),
                                         output_params.variables);

  // set output size
  nx1 = out_ib.e - out_ib.s + 1; // SS first_block.block_size.nx1;
  nx2 = out_jb.e - out_jb.s + 1; // SS first_block.block_size.nx2;
  nx3 = out_kb.e - out_kb.s + 1; // SS first_block.block_size.nx3;
>>>>>>> 4549e51a

  // open HDF5 file
  // Define output filename
  auto filename = std::string(output_params.file_basename);
  filename.append(".");
  filename.append(output_params.file_id);
  filename.append(".");
  std::stringstream file_number;
  file_number << std::setw(5) << std::setfill('0') << output_params.file_number;
  filename.append(file_number.str());
  filename.append(restart_ ? ".rhdf" : ".phdf");

  // set file access property list
#ifdef MPI_PARALLEL
  /* set the file access template for parallel IO access */
  H5P const acc_file = H5P::FromHIDCheck(H5Pcreate(H5P_FILE_ACCESS));

  /* ---------------------------------------------------------------------
     platform dependent code goes here -- the access template must be
     tuned for a particular filesystem blocksize.  some of these
     numbers are guesses / experiments, others come from the file system
     documentation.

     The sieve_buf_size should be equal a multiple of the disk block size
     ---------------------------------------------------------------------- */

  /* create an MPI_INFO object -- on some platforms it is useful to
     pass some information onto the underlying MPI_File_open call */
  MPI_Info FILE_INFO_TEMPLATE;
  PARTHENON_MPI_CHECK(MPI_Info_create(&FILE_INFO_TEMPLATE));

  // Free MPI_Info on error on return or throw
  struct MPI_InfoDeleter {
    MPI_Info info;
    ~MPI_InfoDeleter() { MPI_Info_free(&info); }
  } delete_info{FILE_INFO_TEMPLATE};

  PARTHENON_HDF5_CHECK(H5Pset_sieve_buf_size(acc_file, 262144));
  PARTHENON_HDF5_CHECK(H5Pset_alignment(acc_file, 524288, 262144));

  PARTHENON_MPI_CHECK(MPI_Info_set(FILE_INFO_TEMPLATE, "access_style", "write_once"));
  PARTHENON_MPI_CHECK(MPI_Info_set(FILE_INFO_TEMPLATE, "collective_buffering", "true"));
  PARTHENON_MPI_CHECK(MPI_Info_set(FILE_INFO_TEMPLATE, "cb_block_size", "1048576"));
  PARTHENON_MPI_CHECK(MPI_Info_set(FILE_INFO_TEMPLATE, "cb_buffer_size", "4194304"));

  /* tell the HDF5 library that we want to use MPI-IO to do the writing */
  PARTHENON_HDF5_CHECK(H5Pset_fapl_mpio(acc_file, MPI_COMM_WORLD, FILE_INFO_TEMPLATE));
  PARTHENON_HDF5_CHECK(H5Pset_fapl_mpio(acc_file, MPI_COMM_WORLD, MPI_INFO_NULL));
#else
  hid_t const acc_file = H5P_DEFAULT;
#endif // ifdef MPI_PARALLEL

  // now open the file
  H5F const file = H5F::FromHIDCheck(
      H5Fcreate(filename.c_str(), H5F_ACC_TRUNC, H5P_DEFAULT, acc_file));

  // -------------------------------------------------------------------------------- //
  //   WRITING ATTRIBUTES                                                             //
  // -------------------------------------------------------------------------------- //

  if (restart_) {
    // write input key-value pairs
    std::ostringstream oss;
    pin->ParameterDump(oss);

    // Mesh information
    const H5G input_group = MakeGroup(file, "/Input");

    HDF5WriteAttribute("File", oss.str().c_str(), input_group);
  } // Input section

  // write timestep relevant attributes
  {
    // attributes written here:
    // All ranks write attributes
    const H5G info_group = MakeGroup(file, "/Info");

    if (tm != nullptr) {
      HDF5WriteAttribute("NCycle", tm->ncycle, info_group);
      HDF5WriteAttribute("Time", tm->time, info_group);
      HDF5WriteAttribute("dt", tm->dt, info_group);
    }
    HDF5WriteAttribute("NumDims", pm->ndim, info_group);
    HDF5WriteAttribute("NumMeshBlocks", pm->nbtotal, info_group);
    HDF5WriteAttribute("MaxLevel", max_level, info_group);
    // write whether we include ghost cells or not
    HDF5WriteAttribute("IncludesGhost", output_params.include_ghost_zones ? 1 : 0,
                       info_group);
    // write number of ghost cells in simulation
    HDF5WriteAttribute("NGhost", Globals::nghost, info_group);
    HDF5WriteAttribute("Coordinates", std::string(first_block.coords.Name()).c_str(),
                       info_group);

    hsize_t nPE = Globals::nranks;
    HDF5WriteAttribute("BlocksPerPE", nblist, info_group);

    // write mesh block size
    HDF5WriteAttribute("MeshBlockSize", std::vector<int>{nx1, nx2, nx3}, info_group);
  } // Info section

  // Mesh information
  if (restart_) {
    const H5G mesh_group = MakeGroup(file, "/Mesh");
    HDF5WriteAttribute("blockSize",
                       std::vector<int>{first_block.block_size.nx1,
                                        first_block.block_size.nx2,
                                        first_block.block_size.nx3},
                       mesh_group);
    HDF5WriteAttribute("includesGhost", output_params.include_ghost_zones ? 1 : 0,
                       mesh_group);
    HDF5WriteAttribute("nbtotal", pm->nbtotal, mesh_group);
    HDF5WriteAttribute("nbnew", pm->nbnew, mesh_group);
    HDF5WriteAttribute("nbdel", pm->nbdel, mesh_group);
    HDF5WriteAttribute("rootLevel", rootLevel, mesh_group);
    HDF5WriteAttribute("MaxLevel", max_level, mesh_group);
    HDF5WriteAttribute("refine", pm->adaptive ? 1 : 0, mesh_group);
    HDF5WriteAttribute("multilevel", pm->multilevel ? 1 : 0, mesh_group);

    // mesh bounds
    const auto &rs = pm->mesh_size;
    HDF5WriteAttribute(
        "bounds",
        std::vector<Real>{rs.x1min, rs.x2min, rs.x3min, rs.x1max, rs.x2max, rs.x3max},
        mesh_group);

    HDF5WriteAttribute("ratios", std::vector<Real>{rs.x1rat, rs.x2rat, rs.x3rat},
                       mesh_group);

    // boundary conditions
    std::vector<int> bcsi(6);
    for (int ib = 0; ib < 6; ib++) {
      bcsi[ib] = static_cast<int>(pm->mesh_bcs[ib]);
    }
    HDF5WriteAttribute("bc", bcsi, mesh_group);
  } // Mesh section

  // -------------------------------------------------------------------------------- //
  //   WRITING MESHBLOCK METADATA                                                     //
  // -------------------------------------------------------------------------------- //

  // set local offset, always the same for all data sets
  hsize_t my_offset = 0;
  for (int i = 0; i < Globals::my_rank; i++) {
    my_offset += nblist[i];
  }

  const std::array<hsize_t, 5> local_offset({my_offset, 0, 0, 0, 0});

  // these can vary by data set, except index 0 is always the same
  std::array<hsize_t, 5> local_count(
      {static_cast<hsize_t>(num_blocks_local), 1, 1, 1, 1});
  std::array<hsize_t, 5> global_count(
      {static_cast<hsize_t>(max_blocks_global), 1, 1, 1, 1});

  // for convenience
  const hsize_t *const p_loc_offset = local_offset.data();
  const hsize_t *const p_loc_cnt = local_count.data();
  const hsize_t *const p_glob_cnt = global_count.data();

  H5P const pl_xfer = H5P::FromHIDCheck(H5Pcreate(H5P_DATASET_XFER));
  H5P const pl_dcreate = H5P::FromHIDCheck(H5Pcreate(H5P_DATASET_CREATE));
  {
    const std::array<hsize_t, 5> chunk_size({1, static_cast<hsize_t>(nx3),
                                             static_cast<hsize_t>(nx2),
                                             static_cast<hsize_t>(nx1), 1});

    PARTHENON_HDF5_CHECK(H5Pset_chunk(pl_dcreate, 5, chunk_size.data()));

    if (HDF5_COMPRESSION_LEVEL > 0) {
      PARTHENON_HDF5_CHECK(
          H5Pset_deflate(pl_dcreate, std::min(9, HDF5_COMPRESSION_LEVEL)));
    }
  }

#ifdef MPI_PARALLEL
  PARTHENON_HDF5_CHECK(H5Pset_dxpl_mpio(pl_xfer, H5FD_MPIO_COLLECTIVE));
#endif

  // write Blocks restart metadata
  if (restart_) {
    const H5G gBlocks = MakeGroup(file, "/Blocks");

    // write Xmin[ndim] for blocks
    {
      std::vector<Real> tmpData(num_blocks_local * 3);
      int i = 0;

      for (auto &pmb : pm->block_list) {
        auto xmin = pmb->coords.GetXmin();
        tmpData[i++] = xmin[0];
        if (pm->ndim > 1) {
          tmpData[i++] = xmin[1];
        }
        if (pm->ndim > 2) {
          tmpData[i++] = xmin[2];
        }
      }
      local_count[1] = global_count[1] = pm->ndim;
      HDF5Write2D(gBlocks, "xmin", tmpData.data(), p_loc_offset, p_loc_cnt, p_glob_cnt,
                  pl_xfer);
    }

<<<<<<< HEAD
    // write Block ID
    {
      // LOC.lx1,2,3
      hsize_t n = 3;
      std::vector<int64_t> tmpLoc(num_blocks_local * n);
      local_count[1] = global_count[1] = n;

      int i = 0;
      for (auto &pmb : pm->block_list) {
        tmpLoc[i++] = pmb->loc.lx1;
        tmpLoc[i++] = pmb->loc.lx2;
        tmpLoc[i++] = pmb->loc.lx3;
      }
      HDF5Write2D(gBlocks, "loc.lx123", tmpLoc.data(), p_loc_offset, p_loc_cnt,
                  p_glob_cnt, pl_xfer);

      // (LOC.)level, GID, LID, cnghost, gflag
      n = 5;
      std::vector<int> tmpID(num_blocks_local * n);
      local_count[1] = global_count[1] = n;

      i = 0;
      for (auto &pmb : pm->block_list) {
        tmpID[i++] = pmb->loc.level;
        tmpID[i++] = pmb->gid;
        tmpID[i++] = pmb->lid;
        tmpID[i++] = pmb->cnghost;
        tmpID[i++] = pmb->gflag;
      }
      HDF5Write2D(gBlocks, "loc.level-gid-lid-cnghost-gflag", tmpID.data(), p_loc_offset,
                  p_loc_cnt, p_glob_cnt, pl_xfer);
    }
  } // Block section

  // Write mesh coordinates to file
  if (!restart_) {
    // set starting point in hyperslab for our blocks and
    // number of blocks on our PE

    // open locations tab
    const H5G gLocations = MakeGroup(file, "/Locations");

    // write X coordinates
    std::vector<Real> loc_x((nx1 + 1) * num_blocks_local);
    std::vector<Real> loc_y((nx2 + 1) * num_blocks_local);
    std::vector<Real> loc_z((nx3 + 1) * num_blocks_local);

    size_t idx_x = 0;
    size_t idx_y = 0;
    size_t idx_z = 0;

    for (size_t b = 0; b < pm->block_list.size(); ++b) {
      auto &pmb = pm->block_list[b];

      for (int i = out_ib.s; i <= out_ib.e + 1; ++i) {
        loc_x[idx_x++] = pmb->coords.x1f(0, 0, i);
      }

      for (int j = out_jb.s; j <= out_jb.e + 1; ++j) {
        loc_y[idx_y++] = pmb->coords.x2f(0, j, 0);
      }

      for (int k = out_kb.s; k <= out_kb.e + 1; ++k) {
        loc_z[idx_z++] = pmb->coords.x3f(k, 0, 0);
      }
=======
    // write timestep relevant attributes
    { // START /Info
      // attributes written here:
      // All ranks write attributes
      H5S const localDSpace = H5S::FromHIDCheck(H5Screate(H5S_SCALAR));
      H5D const infoDSet = H5D::FromHIDCheck(H5Dcreate(
          file, "/Info", PREDINT32, localDSpace, H5P_DEFAULT, H5P_DEFAULT, H5P_DEFAULT));

      int max_level = pm->GetCurrentLevel() - pm->GetRootLevel();
      if (tm != nullptr) {
        writeH5AI32("NCycle", &(tm->ncycle), localDSpace, infoDSet);
        writeH5AF64("Time", &(tm->time), localDSpace, infoDSet);
      }
      writeH5AI32("NumDims", &pm->ndim, localDSpace, infoDSet);
      writeH5AI32("NumMeshBlocks", &pm->nbtotal, localDSpace, infoDSet);
      writeH5AI32("MaxLevel", &max_level, localDSpace, infoDSet);
      // write whether we include ghost cells or not
      int iTmp = (output_params.include_ghost_zones ? 1 : 0);
      writeH5AI32("IncludesGhost", &iTmp, localDSpace, infoDSet);
      // write number of ghost cells in simulation
      iTmp = Globals::nghost;
      writeH5AI32("NGhost", &iTmp, localDSpace, infoDSet);
      writeH5ASTRING("Coordinates", std::string(first_block.coords.Name()), localDSpace,
                     infoDSet);

      hsize_t nPE = Globals::nranks;
      writeH5AI32("BlocksPerPE", nblist.data(),
                  H5S::FromHIDCheck(H5Screate_simple(1, &nPE, NULL)), infoDSet);

      // open vector space
      // write mesh block size
      const hsize_t xDims[1] = {3};
      int meshblock_size[xDims[0]] = {nx1, nx2, nx3};
      writeH5AI32("MeshBlockSize", meshblock_size,
                  H5S::FromHIDCheck(H5Screate_simple(1, xDims, NULL)), infoDSet);

      // RootGridDomain - float[9] array with xyz mins, maxs, rats (dx(i)/dx(i-1))
      const hsize_t rootGridDomain_size[1] = {9};
      Real rootGridDomain[rootGridDomain_size[0]] = {
          pm->mesh_size.x1min, pm->mesh_size.x1max, pm->mesh_size.x1rat,
          pm->mesh_size.x2min, pm->mesh_size.x2max, pm->mesh_size.x2rat,
          pm->mesh_size.x3min, pm->mesh_size.x3max, pm->mesh_size.x3rat};
      writeH5AF64("RootGridDomain", rootGridDomain,
                  H5S::FromHIDCheck(H5Screate_simple(1, rootGridDomain_size, NULL)),
                  infoDSet);

      // RootGridSize - int[3] number of cells on the root grid
      const hsize_t rootGridSize_size[1] = {3};
      int rootGridSize[rootGridSize_size[0]] = {pm->mesh_size.nx1, pm->mesh_size.nx2,
                                                pm->mesh_size.nx3};
      writeH5AI32("RootGridSize", rootGridSize,
                  H5S::FromHIDCheck(H5Screate_simple(1, rootGridSize_size, NULL)),
                  infoDSet);

      // BoundaryConditions
      const hsize_t boundaryConditions_size[1] = {BOUNDARY_NFACES};
      std::vector<std::string> boundaryConditions;
      boundaryConditions.reserve(boundaryConditions_size[0]);
      for (int i = 0; i < BOUNDARY_NFACES; i++) {
        boundaryConditions.push_back(GetBoundaryString(pm->mesh_bcs[i]));
      }
      writeH5ASTRINGS(
          "BoundaryConditions", boundaryConditions,
          H5S::FromHIDCheck(H5Screate_simple(1, boundaryConditions_size, NULL)),
          infoDSet);

      // DatasetNames - which datasets from the top level to read
      const hsize_t datasetNames_size[1] = {output_params.variables.size()};
      writeH5ASTRINGS("DatasetNames", output_params.variables,
                      H5S::FromHIDCheck(H5Screate_simple(1, datasetNames_size, NULL)),
                      infoDSet);

      // NumVariables - number of variables within each dataset
      std::vector<int> numVariables(output_params.variables.size());
      // VariablesNames - Names of variables within each dataset
      std::vector<std::string> variableNames;

      for (int i = 0; i < ciX.vars.size(); i++) { // for every block
        const std::vector<std::string> component_labels =
            ciX.vars[i]->metadata().getComponentLabels();

        if (component_labels.size() > 0) {
          numVariables[i] = component_labels.size();
          for (const auto &label : component_labels) {
            variableNames.push_back(label);
          }
        } else {
          numVariables[i] = 1;
          variableNames.push_back(ciX.vars[i]->label());
        }
      }

      writeH5AI32("NumVariables", numVariables.data(),
                  H5S::FromHIDCheck(H5Screate_simple(1, datasetNames_size, NULL)),
                  infoDSet);

      const hsize_t variableNames_size[1] = {variableNames.size()};
      writeH5ASTRINGS("VariableNames", variableNames,
                      H5S::FromHIDCheck(H5Screate_simple(1, variableNames_size, NULL)),
                      infoDSet);
    } // END /Info

    { // START /Params
      // Params written here:
      // All ranks write attributes
      H5S const localDSpace = H5S::FromHIDCheck(H5Screate(H5S_SCALAR));
      H5D const infoDSet =
          H5D::FromHIDCheck(H5Dcreate(file, "/Params", PREDINT32, localDSpace,
                                      H5P_DEFAULT, H5P_DEFAULT, H5P_DEFAULT));

      for (const auto &package : pm->packages.AllPackages()) {
        std::shared_ptr<StateDescriptor> state = package.second;
        // Write AllParams that can be written as HDF5 attributes
        std::vector<std::string> paramKeys = state->AllParams().GetKeys();
        for (const auto &paramKey : paramKeys) {
          const std::type_index type = state->ParamType(paramKey);

          std::stringstream ss;
          ss << state->label() << "/" << paramKey;

          if (type == typeid(int)) {
            const int &param = state->Param<int>(paramKey);
            writeH5AI32(ss.str().c_str(), &param, localDSpace, infoDSet);
          } else if (type == typeid(double)) {
            const double &param = state->Param<double>(paramKey);
            writeH5AF64(ss.str().c_str(), &param, localDSpace, infoDSet);
          } else if (type == typeid(std::string)) {
            const std::string &param = state->Param<std::string>(paramKey);
            writeH5ASTRING(ss.str().c_str(), param, localDSpace, infoDSet);
          }
        }
      }
    } // END /Params

    // allocate space for largest size variable
    size_t maxV = 1;
    hsize_t sumDim4AllVars = 0;
    for (auto &v : ciX.vars) {
      const size_t vlen = v->GetDim(4);
      sumDim4AllVars += vlen;
      maxV = (maxV < vlen ? vlen : maxV);
>>>>>>> 4549e51a
    }

    local_count[1] = global_count[1] = nx1 + 1;
    HDF5Write2D(gLocations, "x", loc_x.data(), p_loc_offset, p_loc_cnt, p_glob_cnt,
                pl_xfer);

    local_count[1] = global_count[1] = nx2 + 1;
    HDF5Write2D(gLocations, "y", loc_y.data(), p_loc_offset, p_loc_cnt, p_glob_cnt,
                pl_xfer);

    local_count[1] = global_count[1] = nx3 + 1;
    HDF5Write2D(gLocations, "z", loc_z.data(), p_loc_offset, p_loc_cnt, p_glob_cnt,
                pl_xfer);
  } // Locations section

  // -------------------------------------------------------------------------------- //
  //   WRITING VARIABLES DATA                                                         //
  // -------------------------------------------------------------------------------- //

  // first we need to get list of variables, because sparse variables are only
  // expanded on some blocks, we need to look at the list of variables on each block
  // combine these into a global list of variables

  auto get_MeshBlockDataIterator = [=](const std::shared_ptr<MeshBlock> pmb) {
    if (restart_) {
      return MeshBlockDataIterator<Real>(
          pmb->meshblock_data.Get(),
          {parthenon::Metadata::Independent, parthenon::Metadata::Restart}, true);
    } else {
      return MeshBlockDataIterator<Real>(pmb->meshblock_data.Get(),
                                         output_params.variables);
    }
  };

  // local list of unique vars
  std::set<VarInfo> all_unique_vars;
  for (auto &pmb : pm->block_list) {
    auto ci = get_MeshBlockDataIterator(pmb);
    for (auto &v : ci.vars) {
      VarInfo vinfo(v);
      all_unique_vars.insert(vinfo);
    }
  }

#ifdef MPI_PARALLEL
  {
    // we need to do a global allgather to get the global list of unique variables to
    // be written to the HDF5 file

    // the label buffer contains all labels of the unique variables on this rank
    // separated by \t, e.g.: "label0\tlabel1\tlabel2\t"
    std::string label_buffer;
    std::vector<int> code_buffer(all_unique_vars.size(), 0);

    size_t idx = 0;
    for (const auto &vi : all_unique_vars) {
      label_buffer += vi.label + "\t";
      code_buffer[idx++] = vi.get_info_code();
    }

    // first we need to communicate the lengths of the label_buffer and vlen_buffer to
    // all ranks, 2 ints per rank: first int: label_buffer length, second int:
    // vlen_buffer length
    std::vector<int> buffer_lengths(2 * Globals::nranks, 0);
    buffer_lengths[Globals::my_rank * 2 + 0] = static_cast<int>(label_buffer.size());
    buffer_lengths[Globals::my_rank * 2 + 1] = static_cast<int>(code_buffer.size());

    PARTHENON_MPI_CHECK(MPI_Allgather(MPI_IN_PLACE, 2, MPI_INT, buffer_lengths.data(), 2,
                                      MPI_INT, MPI_COMM_WORLD));

    // now do an Allgatherv combining label_buffer and vlen_buffer from all ranks
    std::vector<int> label_lengths(Globals::nranks, 0);
    std::vector<int> label_offsets(Globals::nranks, 0);
    std::vector<int> code_lengths(Globals::nranks, 0);
    std::vector<int> code_offsets(Globals::nranks, 0);

    int label_offset = 0;
    int code_offset = 0;
    for (int n = 0; n < Globals::nranks; ++n) {
      label_offsets[n] = label_offset;
      code_offsets[n] = code_offset;

      label_lengths[n] = buffer_lengths[n * 2 + 0];
      code_lengths[n] = buffer_lengths[n * 2 + 1];

      label_offset += label_lengths[n];
      code_offset += code_lengths[n];
    }
    {
      // open locations tab
      H5G const gVLocations = H5G::FromHIDCheck(
          H5Gcreate(file, "/VolumeLocations", H5P_DEFAULT, H5P_DEFAULT, H5P_DEFAULT));

      // write X coordinates
      local_count[0] = num_blocks_local;
      global_count[0] = max_blocks_global;

      // These macros are defined in parthenon_hdf5.hpp, which establishes relevant scope
      LOADVARIABLEALL(tmpData, pm, pmb->coords.x1v, out_ib.s, out_ib.e, 0, 0, 0, 0);
      local_count[1] = global_count[1] = nx1;
      WRITEH5SLAB("x", tmpData.data(), gVLocations, local_start, local_count,
                  global_count, property_list);

      // write Y coordinates
      LOADVARIABLEALL(tmpData, pm, pmb->coords.x2v, 0, 0, out_jb.s, out_jb.e, 0, 0);
      local_count[1] = global_count[1] = nx2;
      WRITEH5SLAB("y", tmpData.data(), gVLocations, local_start, local_count,
                  global_count, property_list);

      // write Z coordinates
      LOADVARIABLEALL(tmpData, pm, pmb->coords.x3v, 0, 0, 0, 0, out_kb.s, out_kb.e);

      local_count[1] = global_count[1] = nx3;
      WRITEH5SLAB("z", tmpData.data(), gVLocations, local_start, local_count,
                  global_count, property_list);
    }

    {
      // Write Levels and Logical Locations with the level for each Meshblock
      // loclist contains levels and logical locations for all meshblocks on
      // all ranks
      const auto &loclist = pm->GetLocList();

      std::vector<std::int64_t> levels;
      levels.reserve(pm->nbtotal);

      std::vector<std::int64_t> logicalLocations;
      logicalLocations.reserve(pm->nbtotal * 3);

      for (const auto &loc : loclist) { // for every block
        levels.push_back(loc.level - pm->GetRootLevel());
        logicalLocations.push_back(loc.lx1);
        logicalLocations.push_back(loc.lx2);
        logicalLocations.push_back(loc.lx3);
      }

      // Only write levels on rank 0
      local_count[0] = (Globals::my_rank == 0) ? pm->nbtotal : 0;

      global_count[0] = max_blocks_global;

      H5S const local_levelsSpace =
          H5S::FromHIDCheck(H5Screate_simple(1, local_count, NULL));
      H5S const global_levelsSpace =
          H5S::FromHIDCheck(H5Screate_simple(1, global_count, NULL));

      WRITEH5SLAB_X("Levels", levels.data(), file, local_start, local_count,
                    local_levelsSpace, global_levelsSpace, property_list,
                    H5T_NATIVE_INT32);

      // Only write LogicalLocations on rank 0
      local_count[0] = (Globals::my_rank == 0) ? pm->nbtotal : 0;
      local_count[1] = 3;

      global_count[0] = max_blocks_global;
      global_count[1] = 3;

      WRITEH5SLABI64("LogicalLocations", logicalLocations.data(), file, local_start,
                     local_count, global_count, property_list);
    }

<<<<<<< HEAD
    // result buffers with global data
    std::vector<char> all_labels_buffer(label_offset, '\0');
    std::vector<int> all_codes(code_offset, 0);

    // fill in our values in global buffers
    memcpy(all_labels_buffer.data() + label_offsets[Globals::my_rank],
           label_buffer.data(), label_buffer.size() * sizeof(char));
    memcpy(all_codes.data() + code_offsets[Globals::my_rank], code_buffer.data(),
           code_buffer.size() * sizeof(int));

    PARTHENON_MPI_CHECK(MPI_Allgatherv(
        MPI_IN_PLACE, label_lengths[Globals::my_rank], MPI_BYTE, all_labels_buffer.data(),
        label_lengths.data(), label_offsets.data(), MPI_BYTE, MPI_COMM_WORLD));

    PARTHENON_MPI_CHECK(MPI_Allgatherv(MPI_IN_PLACE, code_lengths[Globals::my_rank],
                                       MPI_INT, all_codes.data(), code_lengths.data(),
                                       code_offsets.data(), MPI_INT, MPI_COMM_WORLD));

    // unpack labels
    std::vector<std::string> all_labels;
    const char *curr = all_labels_buffer.data();
    const char *const end = curr + all_labels_buffer.size();

    while (curr < end) {
      const auto tab = strchr(curr, '\t');
      if (tab == nullptr) {
        std::stringstream msg;
        msg << "### ERROR: all_labels_buffer does not end with \\t" << std::endl;
        PARTHENON_FAIL(msg);
=======
    // write variables
    // create persistent spaces
    local_count[0] = num_blocks_local;
    local_count[1] = nx3;
    local_count[2] = nx2;
    local_count[3] = nx1;
    local_count[4] = 1;

    global_count[0] = max_blocks_global;
    global_count[1] = nx3;
    global_count[2] = nx2;
    global_count[3] = nx1;
    global_count[4] = 1;

    H5S const local_DSpace = H5S::FromHIDCheck(H5Screate_simple(5, local_count, NULL));
    H5S const global_DSpace = H5S::FromHIDCheck(H5Screate_simple(5, global_count, NULL));

    // while we could do this as n variables and load all variables for
    // a block at one time, this is memory-expensive.  I think it is
    // well worth the multiple iterations through the blocks to load up
    // one variable at a time.  Besides most of the time will be spent
    // writing the HDF5 file to disk anyway...
    // If I'm wrong about this, we can always rewrite this later.
    // Sriram

    // this is a stupidly complicated multi-pass through the variable
    // list, but again will revisit when the time comes to redo
    for (auto &vwrite : ciX.vars) { // for each variable we write
      const std::string vWriteName = vwrite->label();
      hid_t vLocalSpace, vGlobalSpace;
      H5S vLocalSpaceNew, vGlobalSpaceNew;
      const hsize_t vlen = vwrite->GetDim(4);
      local_count[4] = global_count[4] = vlen;

      if (vlen == 1) {
        vLocalSpace = local_DSpace;
        vGlobalSpace = global_DSpace;
      } else {
        vLocalSpace = vLocalSpaceNew =
            H5S::FromHIDCheck(H5Screate_simple(5, local_count, NULL));
        vGlobalSpace = vGlobalSpaceNew =
            H5S::FromHIDCheck(H5Screate_simple(5, global_count, NULL));
>>>>>>> 4549e51a
      }

      if (tab == curr) {
        std::stringstream msg;
        msg << "### ERROR: Got an empty label" << std::endl;
        PARTHENON_FAIL(msg);
      }

      std::string label(curr, tab - curr);
      all_labels.push_back(label);
      curr = tab + 1;
    }

    if (all_labels.size() != all_codes.size()) {
      printf("all_labels: %zu\n", all_labels.size());
      for (size_t i = 0; i < all_labels.size(); ++i)
        printf("%4zu: %s\n", i, all_labels[i].c_str());
      printf("all_codes: %zu\n", all_codes.size());
      for (size_t i = 0; i < all_codes.size(); ++i)
        printf("%4zu: %i\n", i, all_codes[i]);

      std::stringstream msg;
      msg << "### ERROR: all_labels and all_codes have different sizes" << std::endl;
      PARTHENON_FAIL(msg);
    }

    // finally make list of all unique variables
    for (size_t i = 0; i < all_labels.size(); ++i) {
      all_unique_vars.insert(VarInfo::Decode(all_labels[i], all_codes[i]));
    }
  }
#endif

  // We need to add information about the sparse variables to the HDF5 file, namely:
  // 1) Which variables are sparse
  // 2) Is a sparse id of a particular sparse variable expanded on a given block
  //
  // This information is stored in the dataset called "SparseInfo". The data set
  // contains an attribute "SparseFields" that is a vector of strings with the names
  // of the sparse fields (field name with sparse id, i.e. "bar_28", "bar_7", foo_1",
  // "foo_145"). The field names are in alphabetical order, which is the same order
  // they show up in all_unique_vars (because it's a sorted set).
  //
  // The dataset SparseInfo itself is a 2D array of bools. The first index is the
  // global block index and the second index is the sparse field (same order as the
  // SparseFields attribute). SparseInfo[b][v] is true if the sparse field with index
  // v is expanded on the block with index b, otherwise the value is false

  std::vector<std::string> sparse_names;
  std::unordered_map<std::string, size_t> sparse_field_idx;
  for (auto &vinfo : all_unique_vars) {
    if (vinfo.is_sparse) {
      sparse_field_idx.insert({vinfo.label, sparse_names.size()});
      sparse_names.push_back(vinfo.label);
    }
  }

  hsize_t num_sparse = sparse_names.size();
  // can't use std::vector here because std::vector<hbool_t> is the same as
  // std::vector<bool> and it doesn't have .data() member
  std::unique_ptr<hbool_t[]> sparse_expanded(new hbool_t[num_blocks_local * num_sparse]);

  // allocate space for largest size variable
  const hsize_t varSize = nx3 * nx2 * nx1;
  int vlen_max = 0;
  for (auto &vinfo : all_unique_vars) {
    vlen_max = std::max(vlen_max, vinfo.vlen);
  }

  using OutT = typename std::conditional<WRITE_SINGLE_PRECISION, float, Real>::type;
  std::vector<OutT> tmpData(varSize * vlen_max * num_blocks_local);

  // create persistent spaces
  local_count[1] = global_count[1] = nx3;
  local_count[2] = global_count[2] = nx2;
  local_count[3] = global_count[3] = nx1;

  // for each variable we write
  for (auto &vinfo : all_unique_vars) {
    // not really necessary, but doesn't hurt
    memset(tmpData.data(), 0, tmpData.size() * sizeof(OutT));

    const std::string var_name = vinfo.label;
    const hsize_t vlen = vinfo.vlen;

    local_count[4] = global_count[4] = vlen;

    // load up data
    hsize_t index = 0;
    bool found_any = false;

    // for each local mesh block
    for (size_t b_idx = 0; b_idx < num_blocks_local; ++b_idx) {
      const auto &pmb = pm->block_list[b_idx];
      bool found = false;

      // for each variable that this local meshblock actually has
      auto ci = get_MeshBlockDataIterator(pmb);
      for (auto &v : ci.vars) {
        // Note index l transposed to interior
        if (var_name.compare(v->label()) == 0) {
          auto v_h = v->data.GetHostMirrorAndCopy();
          for (int k = out_kb.s; k <= out_kb.e; ++k) {
            for (int j = out_jb.s; j <= out_jb.e; ++j) {
              for (int i = out_ib.s; i <= out_ib.e; ++i) {
                for (int l = 0; l < vlen; ++l) {
                  tmpData[index++] = static_cast<OutT>(v_h(l, k, j, i));
                }
              }
            }
          }

          found = true;
          break;
        }
      }

      if (vinfo.is_sparse) {
        size_t sparse_idx = sparse_field_idx.at(vinfo.label);
        sparse_expanded[b_idx * num_sparse + sparse_idx] = found;
      }

      if (!found) {
        if (vinfo.is_sparse) {
          hsize_t N = varSize * vlen;
          memset(tmpData.data() + index, 0, N * sizeof(OutT));
          index += N;
        } else {
          std::stringstream msg;
          msg << "### ERROR: Unable to find dense variable " << var_name << std::endl;
          PARTHENON_FAIL(msg);
        }
      } else {
        found_any = true;
      }
    }

    // If found_any is true, it means that at least one local block has data for the
    // current variable writing, so we write the tmpData buffer to the HDF5 file. Note,
    // the tmpData buffer may contain some 0's for the local blocks that don't have this
    // variable. It's ok to write these 0's because compression will take care of them.
    // Otherwise, if found_any is false, then none of the local blocks have data for this
    // variable, so we don't need to write a buffer of all 0's.
    if (found_any) {
      // write data to file
      HDF5WriteND(file, var_name, tmpData.data(), 5, p_loc_offset, p_loc_cnt, p_glob_cnt,
                  pl_xfer, pl_dcreate);
    }
  }

  // write SparseInfo and SparseFields (we can't write a zero-size dataset, so only write
  // this if we have sparse fields)
  if (num_sparse > 0) {
    local_count[1] = global_count[1] = num_sparse;

    HDF5Write2D(file, "SparseInfo", sparse_expanded.get(), p_loc_offset, p_loc_cnt,
                p_glob_cnt, pl_xfer);

    // write names of sparse fields as attribute, first convert to vector of const char*
    std::vector<const char *> names(num_sparse);
    for (size_t i = 0; i < num_sparse; ++i)
      names[i] = sparse_names[i].c_str();

    const H5D dset = H5D::FromHIDCheck(H5Dopen2(file, "SparseInfo", H5P_DEFAULT));
    HDF5WriteAttribute("SparseFields", names, dset);
  } // SparseInfo and SparseFields sections

  if (!restart_) {
    // generate XDMF companion file
    genXDMF(filename, pm, tm, nx1, nx2, nx3, all_unique_vars);
  }

  // advance output parameters
  output_params.file_number++;
  output_params.next_time += output_params.dt;
  pin->SetInteger(output_params.block_name, "file_number", output_params.file_number);
  pin->SetReal(output_params.block_name, "next_time", output_params.next_time);
}

// explicit template instantiation
template void PHDF5Output::WriteOutputFileImpl<false>(Mesh *, ParameterInput *,
                                                      SimTime *);
template void PHDF5Output::WriteOutputFileImpl<true>(Mesh *, ParameterInput *, SimTime *);

} // namespace parthenon

#endif // ifdef HDF5OUTPUT<|MERGE_RESOLUTION|>--- conflicted
+++ resolved
@@ -22,17 +22,11 @@
 // Only proceed if HDF5 output enabled
 #ifdef HDF5OUTPUT
 
-<<<<<<< HEAD
 #include <algorithm>
 #include <memory>
 #include <set>
 #include <type_traits>
 #include <unordered_map>
-=======
-#include <memory>
-
-#include "outputs/parthenon_hdf5.hpp"
->>>>>>> 4549e51a
 
 #include "mesh/meshblock.hpp"
 #include "outputs/parthenon_hdf5.hpp"
@@ -41,7 +35,17 @@
 
 namespace HDF5 {
 
-// template specialization for std::string
+// template specializations for std::string
+template <>
+void HDF5WriteAttribute(const std::string &name, const std::vector<std::string> &values,
+                        hid_t location) {
+  std::vector<const char *> char_ptrs(values.size());
+  for (size_t i = 0; i < values.size(); ++i) {
+    char_ptrs[i] = values[i].c_str();
+  }
+  HDF5WriteAttribute(name, char_ptrs, location);
+}
+
 template <>
 std::vector<std::string> HDF5ReadAttributeVec(hid_t location, const std::string &name) {
   // get strings as char pointers, HDF5 will allocate the memory and we need to free it
@@ -58,6 +62,42 @@
 }
 
 } // namespace HDF5
+
+namespace {
+
+std::string PackStrings(const std::vector<std::string> &strs, char delimiter) {
+  std::string pack;
+  for (const auto &s : strs) {
+    pack += s + delimiter;
+  }
+  return pack;
+}
+
+std::vector<std::string> UnpackStrings(const std::string &pack, char delimiter) {
+  std::vector<std::string> unpack;
+  const char *curr = pack.data();
+  const char *const end = curr + pack.size();
+
+  while (curr < end) {
+    const auto tab = strchr(curr, delimiter);
+    if (tab == nullptr) {
+      std::stringstream msg;
+      msg << "### ERROR: Pack string does not end with delimiter" << std::endl;
+      PARTHENON_FAIL(msg);
+    }
+
+    if (tab == curr) {
+      unpack.push_back("");
+    } else {
+      unpack.push_back(std::string(curr, tab - curr));
+      curr = tab + 1;
+    }
+  }
+
+  return unpack;
+}
+
+} // anonymous namespace
 
 using namespace HDF5;
 
@@ -75,6 +115,7 @@
   static constexpr int vector_flag = (1 << 21);
 
   std::string label;
+  std::vector<std::string> component_labels; // may be empty
   int vlen;
   bool is_sparse;
   bool is_vector;
@@ -83,9 +124,23 @@
   VarInfo() = default;
 
  public:
-  static VarInfo Decode(const std::string &label, int info_code) {
+  static VarInfo Decode(const std::string &compact_labels, int info_code) {
     VarInfo res;
-    res.label = label;
+
+    // unpack compact_labels
+    auto labels = UnpackStrings(compact_labels, '\t');
+
+    if (labels.size() == 0) {
+      std::stringstream msg;
+      msg << "### ERROR: Got no labels" << std::endl;
+      PARTHENON_FAIL(msg);
+    }
+
+    // first label in compact labe is the variable label, the rest are the component
+    // labels
+    res.label = labels[0];
+    res.component_labels = std::vector<std::string>(labels.begin() + 1, labels.end());
+
     res.vlen = info_code & max_vlen;
     res.is_sparse = (info_code & sparse_flag) > 0;
     res.is_vector = (info_code & vector_flag) > 0;
@@ -102,6 +157,14 @@
           << ". vlen must be between 0 and " << max_vlen << std::endl;
       PARTHENON_FAIL(msg);
     }
+  }
+
+  // compactify label and component_labels into a single string for MPI communication
+  std::string get_compact_label() const {
+    // pack labels as {label, component_label[0], component_label[1], ...}
+    std::vector<std::string> labels = {label};
+    labels.insert(labels.end(), component_labels.begin(), component_labels.end());
+    return PackStrings(labels, '\t');
   }
 
   int get_info_code() const {
@@ -323,21 +386,9 @@
   auto const nx2 = out_jb.e - out_jb.s + 1;
   auto const nx3 = out_kb.e - out_kb.s + 1;
 
-<<<<<<< HEAD
   const int rootLevel = pm->GetRootLevel();
   const int max_level = pm->GetCurrentLevel() - rootLevel;
   const auto &nblist = pm->GetNbList();
-=======
-  auto nblist = pm->GetNbList();
-
-  auto ciX = MeshBlockDataIterator<Real>(pm->block_list.front()->meshblock_data.Get(),
-                                         output_params.variables);
-
-  // set output size
-  nx1 = out_ib.e - out_ib.s + 1; // SS first_block.block_size.nx1;
-  nx2 = out_jb.e - out_jb.s + 1; // SS first_block.block_size.nx2;
-  nx3 = out_kb.e - out_kb.s + 1; // SS first_block.block_size.nx3;
->>>>>>> 4549e51a
 
   // open HDF5 file
   // Define output filename
@@ -409,12 +460,9 @@
     HDF5WriteAttribute("File", oss.str().c_str(), input_group);
   } // Input section
 
-  // write timestep relevant attributes
+  // we'll need this twice
+  const H5G info_group = MakeGroup(file, "/Info");
   {
-    // attributes written here:
-    // All ranks write attributes
-    const H5G info_group = MakeGroup(file, "/Info");
-
     if (tm != nullptr) {
       HDF5WriteAttribute("NCycle", tm->ncycle, info_group);
       HDF5WriteAttribute("Time", tm->time, info_group);
@@ -431,48 +479,54 @@
     HDF5WriteAttribute("Coordinates", std::string(first_block.coords.Name()).c_str(),
                        info_group);
 
+    // restart info, write always
+    HDF5WriteAttribute("NBNew", pm->nbnew, info_group);
+    HDF5WriteAttribute("NBDel", pm->nbdel, info_group);
+    HDF5WriteAttribute("RootLevel", rootLevel, info_group);
+    HDF5WriteAttribute("Refine", pm->adaptive ? 1 : 0, info_group);
+    HDF5WriteAttribute("Multilevel", pm->multilevel ? 1 : 0, info_group);
+
     hsize_t nPE = Globals::nranks;
     HDF5WriteAttribute("BlocksPerPE", nblist, info_group);
 
-    // write mesh block size
+    // Mesh block size
     HDF5WriteAttribute("MeshBlockSize", std::vector<int>{nx1, nx2, nx3}, info_group);
+
+    // RootGridDomain - float[9] array with xyz mins, maxs, rats (dx(i)/dx(i-1))
+    HDF5WriteAttribute(
+        "RootGridDomain",
+        std::vector<Real>{pm->mesh_size.x1min, pm->mesh_size.x1max, pm->mesh_size.x1rat,
+                          pm->mesh_size.x2min, pm->mesh_size.x2max, pm->mesh_size.x2rat,
+                          pm->mesh_size.x3min, pm->mesh_size.x3max, pm->mesh_size.x3rat},
+        info_group);
+
+    // Root grid size (number of cells at root level)
+    HDF5WriteAttribute(
+        "RootGridSize",
+        std::vector<int>{pm->mesh_size.nx1, pm->mesh_size.nx2, pm->mesh_size.nx3},
+        info_group);
+
+    // Boundary conditions
+    std::vector<std::string> boundary_condition_str(BOUNDARY_NFACES);
+    for (size_t i = 0; i < boundary_condition_str.size(); i++) {
+      boundary_condition_str[i] = GetBoundaryString(pm->mesh_bcs[i]);
+    }
+    HDF5WriteAttribute("BoundaryConditions", boundary_condition_str, info_group);
+
+    // OutputDatasetNames - which datasets from the top level to read
+    HDF5WriteAttribute("OutputDatasetNames", output_params.variables, info_group);
   } // Info section
 
-  // Mesh information
-  if (restart_) {
-    const H5G mesh_group = MakeGroup(file, "/Mesh");
-    HDF5WriteAttribute("blockSize",
-                       std::vector<int>{first_block.block_size.nx1,
-                                        first_block.block_size.nx2,
-                                        first_block.block_size.nx3},
-                       mesh_group);
-    HDF5WriteAttribute("includesGhost", output_params.include_ghost_zones ? 1 : 0,
-                       mesh_group);
-    HDF5WriteAttribute("nbtotal", pm->nbtotal, mesh_group);
-    HDF5WriteAttribute("nbnew", pm->nbnew, mesh_group);
-    HDF5WriteAttribute("nbdel", pm->nbdel, mesh_group);
-    HDF5WriteAttribute("rootLevel", rootLevel, mesh_group);
-    HDF5WriteAttribute("MaxLevel", max_level, mesh_group);
-    HDF5WriteAttribute("refine", pm->adaptive ? 1 : 0, mesh_group);
-    HDF5WriteAttribute("multilevel", pm->multilevel ? 1 : 0, mesh_group);
-
-    // mesh bounds
-    const auto &rs = pm->mesh_size;
-    HDF5WriteAttribute(
-        "bounds",
-        std::vector<Real>{rs.x1min, rs.x2min, rs.x3min, rs.x1max, rs.x2max, rs.x3max},
-        mesh_group);
-
-    HDF5WriteAttribute("ratios", std::vector<Real>{rs.x1rat, rs.x2rat, rs.x3rat},
-                       mesh_group);
-
-    // boundary conditions
-    std::vector<int> bcsi(6);
-    for (int ib = 0; ib < 6; ib++) {
-      bcsi[ib] = static_cast<int>(pm->mesh_bcs[ib]);
-    }
-    HDF5WriteAttribute("bc", bcsi, mesh_group);
-  } // Mesh section
+  // write Params
+  {
+    const H5G params_group = MakeGroup(file, "/Params");
+
+    for (const auto &package : pm->packages.AllPackages()) {
+      const auto state = package.second;
+      // Write all params that can be written as HDF5 attributes
+      state->AllParams().WriteAllToHDF5(state->label(), params_group);
+    }
+  } // Params section
 
   // -------------------------------------------------------------------------------- //
   //   WRITING MESHBLOCK METADATA                                                     //
@@ -540,7 +594,6 @@
                   pl_xfer);
     }
 
-<<<<<<< HEAD
     // write Block ID
     {
       // LOC.lx1,2,3
@@ -575,18 +628,14 @@
     }
   } // Block section
 
-  // Write mesh coordinates to file
-  if (!restart_) {
-    // set starting point in hyperslab for our blocks and
-    // number of blocks on our PE
-
-    // open locations tab
-    const H5G gLocations = MakeGroup(file, "/Locations");
+  auto WriteLocations = [&](bool face) {
+    const H5G gLocations = MakeGroup(file, face ? "/Locations" : "/VolumeLocations");
+    const int offset = face ? 1 : 0;
 
     // write X coordinates
-    std::vector<Real> loc_x((nx1 + 1) * num_blocks_local);
-    std::vector<Real> loc_y((nx2 + 1) * num_blocks_local);
-    std::vector<Real> loc_z((nx3 + 1) * num_blocks_local);
+    std::vector<Real> loc_x((nx1 + offset) * num_blocks_local);
+    std::vector<Real> loc_y((nx2 + offset) * num_blocks_local);
+    std::vector<Real> loc_z((nx3 + offset) * num_blocks_local);
 
     size_t idx_x = 0;
     size_t idx_y = 0;
@@ -595,174 +644,68 @@
     for (size_t b = 0; b < pm->block_list.size(); ++b) {
       auto &pmb = pm->block_list[b];
 
-      for (int i = out_ib.s; i <= out_ib.e + 1; ++i) {
-        loc_x[idx_x++] = pmb->coords.x1f(0, 0, i);
+      for (int i = out_ib.s; i <= out_ib.e + offset; ++i) {
+        loc_x[idx_x++] = face ? pmb->coords.x1f(0, 0, i) : pmb->coords.x1v(0, 0, i);
       }
 
-      for (int j = out_jb.s; j <= out_jb.e + 1; ++j) {
-        loc_y[idx_y++] = pmb->coords.x2f(0, j, 0);
+      for (int j = out_jb.s; j <= out_jb.e + offset; ++j) {
+        loc_y[idx_y++] = face ? pmb->coords.x2f(0, j, 0) : pmb->coords.x2v(0, j, 0);
       }
 
-      for (int k = out_kb.s; k <= out_kb.e + 1; ++k) {
-        loc_z[idx_z++] = pmb->coords.x3f(k, 0, 0);
+      for (int k = out_kb.s; k <= out_kb.e + offset; ++k) {
+        loc_z[idx_z++] = face ? pmb->coords.x3f(k, 0, 0) : pmb->coords.x3v(k, 0, 0);
       }
-=======
-    // write timestep relevant attributes
-    { // START /Info
-      // attributes written here:
-      // All ranks write attributes
-      H5S const localDSpace = H5S::FromHIDCheck(H5Screate(H5S_SCALAR));
-      H5D const infoDSet = H5D::FromHIDCheck(H5Dcreate(
-          file, "/Info", PREDINT32, localDSpace, H5P_DEFAULT, H5P_DEFAULT, H5P_DEFAULT));
-
-      int max_level = pm->GetCurrentLevel() - pm->GetRootLevel();
-      if (tm != nullptr) {
-        writeH5AI32("NCycle", &(tm->ncycle), localDSpace, infoDSet);
-        writeH5AF64("Time", &(tm->time), localDSpace, infoDSet);
-      }
-      writeH5AI32("NumDims", &pm->ndim, localDSpace, infoDSet);
-      writeH5AI32("NumMeshBlocks", &pm->nbtotal, localDSpace, infoDSet);
-      writeH5AI32("MaxLevel", &max_level, localDSpace, infoDSet);
-      // write whether we include ghost cells or not
-      int iTmp = (output_params.include_ghost_zones ? 1 : 0);
-      writeH5AI32("IncludesGhost", &iTmp, localDSpace, infoDSet);
-      // write number of ghost cells in simulation
-      iTmp = Globals::nghost;
-      writeH5AI32("NGhost", &iTmp, localDSpace, infoDSet);
-      writeH5ASTRING("Coordinates", std::string(first_block.coords.Name()), localDSpace,
-                     infoDSet);
-
-      hsize_t nPE = Globals::nranks;
-      writeH5AI32("BlocksPerPE", nblist.data(),
-                  H5S::FromHIDCheck(H5Screate_simple(1, &nPE, NULL)), infoDSet);
-
-      // open vector space
-      // write mesh block size
-      const hsize_t xDims[1] = {3};
-      int meshblock_size[xDims[0]] = {nx1, nx2, nx3};
-      writeH5AI32("MeshBlockSize", meshblock_size,
-                  H5S::FromHIDCheck(H5Screate_simple(1, xDims, NULL)), infoDSet);
-
-      // RootGridDomain - float[9] array with xyz mins, maxs, rats (dx(i)/dx(i-1))
-      const hsize_t rootGridDomain_size[1] = {9};
-      Real rootGridDomain[rootGridDomain_size[0]] = {
-          pm->mesh_size.x1min, pm->mesh_size.x1max, pm->mesh_size.x1rat,
-          pm->mesh_size.x2min, pm->mesh_size.x2max, pm->mesh_size.x2rat,
-          pm->mesh_size.x3min, pm->mesh_size.x3max, pm->mesh_size.x3rat};
-      writeH5AF64("RootGridDomain", rootGridDomain,
-                  H5S::FromHIDCheck(H5Screate_simple(1, rootGridDomain_size, NULL)),
-                  infoDSet);
-
-      // RootGridSize - int[3] number of cells on the root grid
-      const hsize_t rootGridSize_size[1] = {3};
-      int rootGridSize[rootGridSize_size[0]] = {pm->mesh_size.nx1, pm->mesh_size.nx2,
-                                                pm->mesh_size.nx3};
-      writeH5AI32("RootGridSize", rootGridSize,
-                  H5S::FromHIDCheck(H5Screate_simple(1, rootGridSize_size, NULL)),
-                  infoDSet);
-
-      // BoundaryConditions
-      const hsize_t boundaryConditions_size[1] = {BOUNDARY_NFACES};
-      std::vector<std::string> boundaryConditions;
-      boundaryConditions.reserve(boundaryConditions_size[0]);
-      for (int i = 0; i < BOUNDARY_NFACES; i++) {
-        boundaryConditions.push_back(GetBoundaryString(pm->mesh_bcs[i]));
-      }
-      writeH5ASTRINGS(
-          "BoundaryConditions", boundaryConditions,
-          H5S::FromHIDCheck(H5Screate_simple(1, boundaryConditions_size, NULL)),
-          infoDSet);
-
-      // DatasetNames - which datasets from the top level to read
-      const hsize_t datasetNames_size[1] = {output_params.variables.size()};
-      writeH5ASTRINGS("DatasetNames", output_params.variables,
-                      H5S::FromHIDCheck(H5Screate_simple(1, datasetNames_size, NULL)),
-                      infoDSet);
-
-      // NumVariables - number of variables within each dataset
-      std::vector<int> numVariables(output_params.variables.size());
-      // VariablesNames - Names of variables within each dataset
-      std::vector<std::string> variableNames;
-
-      for (int i = 0; i < ciX.vars.size(); i++) { // for every block
-        const std::vector<std::string> component_labels =
-            ciX.vars[i]->metadata().getComponentLabels();
-
-        if (component_labels.size() > 0) {
-          numVariables[i] = component_labels.size();
-          for (const auto &label : component_labels) {
-            variableNames.push_back(label);
-          }
-        } else {
-          numVariables[i] = 1;
-          variableNames.push_back(ciX.vars[i]->label());
-        }
-      }
-
-      writeH5AI32("NumVariables", numVariables.data(),
-                  H5S::FromHIDCheck(H5Screate_simple(1, datasetNames_size, NULL)),
-                  infoDSet);
-
-      const hsize_t variableNames_size[1] = {variableNames.size()};
-      writeH5ASTRINGS("VariableNames", variableNames,
-                      H5S::FromHIDCheck(H5Screate_simple(1, variableNames_size, NULL)),
-                      infoDSet);
-    } // END /Info
-
-    { // START /Params
-      // Params written here:
-      // All ranks write attributes
-      H5S const localDSpace = H5S::FromHIDCheck(H5Screate(H5S_SCALAR));
-      H5D const infoDSet =
-          H5D::FromHIDCheck(H5Dcreate(file, "/Params", PREDINT32, localDSpace,
-                                      H5P_DEFAULT, H5P_DEFAULT, H5P_DEFAULT));
-
-      for (const auto &package : pm->packages.AllPackages()) {
-        std::shared_ptr<StateDescriptor> state = package.second;
-        // Write AllParams that can be written as HDF5 attributes
-        std::vector<std::string> paramKeys = state->AllParams().GetKeys();
-        for (const auto &paramKey : paramKeys) {
-          const std::type_index type = state->ParamType(paramKey);
-
-          std::stringstream ss;
-          ss << state->label() << "/" << paramKey;
-
-          if (type == typeid(int)) {
-            const int &param = state->Param<int>(paramKey);
-            writeH5AI32(ss.str().c_str(), &param, localDSpace, infoDSet);
-          } else if (type == typeid(double)) {
-            const double &param = state->Param<double>(paramKey);
-            writeH5AF64(ss.str().c_str(), &param, localDSpace, infoDSet);
-          } else if (type == typeid(std::string)) {
-            const std::string &param = state->Param<std::string>(paramKey);
-            writeH5ASTRING(ss.str().c_str(), param, localDSpace, infoDSet);
-          }
-        }
-      }
-    } // END /Params
-
-    // allocate space for largest size variable
-    size_t maxV = 1;
-    hsize_t sumDim4AllVars = 0;
-    for (auto &v : ciX.vars) {
-      const size_t vlen = v->GetDim(4);
-      sumDim4AllVars += vlen;
-      maxV = (maxV < vlen ? vlen : maxV);
->>>>>>> 4549e51a
-    }
-
-    local_count[1] = global_count[1] = nx1 + 1;
+    }
+
+    local_count[1] = global_count[1] = nx1 + offset;
     HDF5Write2D(gLocations, "x", loc_x.data(), p_loc_offset, p_loc_cnt, p_glob_cnt,
                 pl_xfer);
 
-    local_count[1] = global_count[1] = nx2 + 1;
+    local_count[1] = global_count[1] = nx2 + offset;
     HDF5Write2D(gLocations, "y", loc_y.data(), p_loc_offset, p_loc_cnt, p_glob_cnt,
                 pl_xfer);
 
-    local_count[1] = global_count[1] = nx3 + 1;
+    local_count[1] = global_count[1] = nx3 + offset;
     HDF5Write2D(gLocations, "z", loc_z.data(), p_loc_offset, p_loc_cnt, p_glob_cnt,
                 pl_xfer);
+  };
+
+  // Write mesh coordinates to file
+  if (!restart_) {
+    WriteLocations(true);
+    WriteLocations(false);
   } // Locations section
+
+  // Write Levels and Logical Locations with the level for each Meshblock loclist contains
+  // levels and logical locations for all meshblocks on all ranks
+  if (!restart_) {
+    const auto &loclist = pm->GetLocList();
+
+    std::vector<std::int64_t> levels;
+    levels.reserve(pm->nbtotal);
+
+    std::vector<std::int64_t> logicalLocations;
+    logicalLocations.reserve(pm->nbtotal * 3);
+
+    for (const auto &loc : loclist) {
+      levels.push_back(loc.level - pm->GetRootLevel());
+      logicalLocations.push_back(loc.lx1);
+      logicalLocations.push_back(loc.lx2);
+      logicalLocations.push_back(loc.lx3);
+    }
+
+    // Only write levels on rank 0 since it has data for all ranks
+    local_count[0] = (Globals::my_rank == 0) ? pm->nbtotal : 0;
+    HDF5WriteND(file, "Levels", levels.data(), 1, local_offset.data(), local_count.data(),
+                global_count.data(), pl_xfer, H5P_DEFAULT);
+
+    local_count[1] = global_count[1] = 3;
+    HDF5Write2D(file, "LogicalLocations", logicalLocations.data(), local_offset.data(),
+                local_count.data(), global_count.data(), pl_xfer);
+
+    // reset for collective output
+    local_count[0] = num_blocks_local;
+  }
 
   // -------------------------------------------------------------------------------- //
   //   WRITING VARIABLES DATA                                                         //
@@ -800,14 +743,17 @@
 
     // the label buffer contains all labels of the unique variables on this rank
     // separated by \t, e.g.: "label0\tlabel1\tlabel2\t"
-    std::string label_buffer;
+    std::vector<std::string> compact_labels(all_unique_vars.size(), "");
     std::vector<int> code_buffer(all_unique_vars.size(), 0);
 
     size_t idx = 0;
     for (const auto &vi : all_unique_vars) {
-      label_buffer += vi.label + "\t";
-      code_buffer[idx++] = vi.get_info_code();
-    }
+      compact_labels[idx] = vi.get_compact_label();
+      code_buffer[idx] = vi.get_info_code();
+      idx++;
+    }
+
+    std::string label_buffer = PackStrings(compact_labels, '\n');
 
     // first we need to communicate the lengths of the label_buffer and vlen_buffer to
     // all ranks, 2 ints per rank: first int: label_buffer length, second int:
@@ -837,80 +783,7 @@
       label_offset += label_lengths[n];
       code_offset += code_lengths[n];
     }
-    {
-      // open locations tab
-      H5G const gVLocations = H5G::FromHIDCheck(
-          H5Gcreate(file, "/VolumeLocations", H5P_DEFAULT, H5P_DEFAULT, H5P_DEFAULT));
-
-      // write X coordinates
-      local_count[0] = num_blocks_local;
-      global_count[0] = max_blocks_global;
-
-      // These macros are defined in parthenon_hdf5.hpp, which establishes relevant scope
-      LOADVARIABLEALL(tmpData, pm, pmb->coords.x1v, out_ib.s, out_ib.e, 0, 0, 0, 0);
-      local_count[1] = global_count[1] = nx1;
-      WRITEH5SLAB("x", tmpData.data(), gVLocations, local_start, local_count,
-                  global_count, property_list);
-
-      // write Y coordinates
-      LOADVARIABLEALL(tmpData, pm, pmb->coords.x2v, 0, 0, out_jb.s, out_jb.e, 0, 0);
-      local_count[1] = global_count[1] = nx2;
-      WRITEH5SLAB("y", tmpData.data(), gVLocations, local_start, local_count,
-                  global_count, property_list);
-
-      // write Z coordinates
-      LOADVARIABLEALL(tmpData, pm, pmb->coords.x3v, 0, 0, 0, 0, out_kb.s, out_kb.e);
-
-      local_count[1] = global_count[1] = nx3;
-      WRITEH5SLAB("z", tmpData.data(), gVLocations, local_start, local_count,
-                  global_count, property_list);
-    }
-
-    {
-      // Write Levels and Logical Locations with the level for each Meshblock
-      // loclist contains levels and logical locations for all meshblocks on
-      // all ranks
-      const auto &loclist = pm->GetLocList();
-
-      std::vector<std::int64_t> levels;
-      levels.reserve(pm->nbtotal);
-
-      std::vector<std::int64_t> logicalLocations;
-      logicalLocations.reserve(pm->nbtotal * 3);
-
-      for (const auto &loc : loclist) { // for every block
-        levels.push_back(loc.level - pm->GetRootLevel());
-        logicalLocations.push_back(loc.lx1);
-        logicalLocations.push_back(loc.lx2);
-        logicalLocations.push_back(loc.lx3);
-      }
-
-      // Only write levels on rank 0
-      local_count[0] = (Globals::my_rank == 0) ? pm->nbtotal : 0;
-
-      global_count[0] = max_blocks_global;
-
-      H5S const local_levelsSpace =
-          H5S::FromHIDCheck(H5Screate_simple(1, local_count, NULL));
-      H5S const global_levelsSpace =
-          H5S::FromHIDCheck(H5Screate_simple(1, global_count, NULL));
-
-      WRITEH5SLAB_X("Levels", levels.data(), file, local_start, local_count,
-                    local_levelsSpace, global_levelsSpace, property_list,
-                    H5T_NATIVE_INT32);
-
-      // Only write LogicalLocations on rank 0
-      local_count[0] = (Globals::my_rank == 0) ? pm->nbtotal : 0;
-      local_count[1] = 3;
-
-      global_count[0] = max_blocks_global;
-      global_count[1] = 3;
-
-      WRITEH5SLABI64("LogicalLocations", logicalLocations.data(), file, local_start,
-                     local_count, global_count, property_list);
-    }
-
-<<<<<<< HEAD
+
     // result buffers with global data
     std::vector<char> all_labels_buffer(label_offset, '\0');
     std::vector<int> all_codes(code_offset, 0);
@@ -930,77 +803,13 @@
                                        code_offsets.data(), MPI_INT, MPI_COMM_WORLD));
 
     // unpack labels
-    std::vector<std::string> all_labels;
-    const char *curr = all_labels_buffer.data();
-    const char *const end = curr + all_labels_buffer.size();
-
-    while (curr < end) {
-      const auto tab = strchr(curr, '\t');
-      if (tab == nullptr) {
-        std::stringstream msg;
-        msg << "### ERROR: all_labels_buffer does not end with \\t" << std::endl;
-        PARTHENON_FAIL(msg);
-=======
-    // write variables
-    // create persistent spaces
-    local_count[0] = num_blocks_local;
-    local_count[1] = nx3;
-    local_count[2] = nx2;
-    local_count[3] = nx1;
-    local_count[4] = 1;
-
-    global_count[0] = max_blocks_global;
-    global_count[1] = nx3;
-    global_count[2] = nx2;
-    global_count[3] = nx1;
-    global_count[4] = 1;
-
-    H5S const local_DSpace = H5S::FromHIDCheck(H5Screate_simple(5, local_count, NULL));
-    H5S const global_DSpace = H5S::FromHIDCheck(H5Screate_simple(5, global_count, NULL));
-
-    // while we could do this as n variables and load all variables for
-    // a block at one time, this is memory-expensive.  I think it is
-    // well worth the multiple iterations through the blocks to load up
-    // one variable at a time.  Besides most of the time will be spent
-    // writing the HDF5 file to disk anyway...
-    // If I'm wrong about this, we can always rewrite this later.
-    // Sriram
-
-    // this is a stupidly complicated multi-pass through the variable
-    // list, but again will revisit when the time comes to redo
-    for (auto &vwrite : ciX.vars) { // for each variable we write
-      const std::string vWriteName = vwrite->label();
-      hid_t vLocalSpace, vGlobalSpace;
-      H5S vLocalSpaceNew, vGlobalSpaceNew;
-      const hsize_t vlen = vwrite->GetDim(4);
-      local_count[4] = global_count[4] = vlen;
-
-      if (vlen == 1) {
-        vLocalSpace = local_DSpace;
-        vGlobalSpace = global_DSpace;
-      } else {
-        vLocalSpace = vLocalSpaceNew =
-            H5S::FromHIDCheck(H5Screate_simple(5, local_count, NULL));
-        vGlobalSpace = vGlobalSpaceNew =
-            H5S::FromHIDCheck(H5Screate_simple(5, global_count, NULL));
->>>>>>> 4549e51a
-      }
-
-      if (tab == curr) {
-        std::stringstream msg;
-        msg << "### ERROR: Got an empty label" << std::endl;
-        PARTHENON_FAIL(msg);
-      }
-
-      std::string label(curr, tab - curr);
-      all_labels.push_back(label);
-      curr = tab + 1;
-    }
-
-    if (all_labels.size() != all_codes.size()) {
-      printf("all_labels: %zu\n", all_labels.size());
-      for (size_t i = 0; i < all_labels.size(); ++i)
-        printf("%4zu: %s\n", i, all_labels[i].c_str());
+    auto all_compact_labels = UnpackStrings(
+        std::string(all_labels_buffer.data(), all_labels_buffer.size()), '\n');
+
+    if (all_compact_labels.size() != all_codes.size()) {
+      printf("all_compact_labels: %zu\n", all_compact_labels.size());
+      for (size_t i = 0; i < all_compact_labels.size(); ++i)
+        printf("%4zu: %s\n", i, all_compact_labels[i].c_str());
       printf("all_codes: %zu\n", all_codes.size());
       for (size_t i = 0; i < all_codes.size(); ++i)
         printf("%4zu: %i\n", i, all_codes[i]);
@@ -1011,8 +820,8 @@
     }
 
     // finally make list of all unique variables
-    for (size_t i = 0; i < all_labels.size(); ++i) {
-      all_unique_vars.insert(VarInfo::Decode(all_labels[i], all_codes[i]));
+    for (size_t i = 0; i < all_compact_labels.size(); ++i) {
+      all_unique_vars.insert(VarInfo::Decode(all_compact_labels[i], all_codes[i]));
     }
   }
 #endif
@@ -1057,6 +866,8 @@
   std::vector<OutT> tmpData(varSize * vlen_max * num_blocks_local);
 
   // create persistent spaces
+  local_count[0] = num_blocks_local;
+  global_count[0] = max_blocks_global;
   local_count[1] = global_count[1] = nx3;
   local_count[2] = global_count[2] = nx2;
   local_count[3] = global_count[3] = nx1;
@@ -1134,6 +945,28 @@
     }
   }
 
+  // NumVariables - number of variables within each dataset
+  std::vector<size_t> numVariables(output_params.variables.size());
+  // VariablesNames - Names of variables within each dataset
+  std::vector<std::string> variableNames;
+
+  for (const auto &vi : all_unique_vars) {
+    const auto &component_labels = vi.component_labels;
+
+    if (component_labels.size() > 0) {
+      numVariables[i] = component_labels.size();
+      for (const auto &label : component_labels) {
+        variableNames.push_back(label);
+      }
+    } else {
+      numVariables[i] = 1;
+      variableNames.push_back(vi.label);
+    }
+  }
+
+  HDF5WriteAttribute("NumVariables", numVariables, info_group);
+  HDF5WriteAttribute("VariableNames", variableNames, info_group);
+
   // write SparseInfo and SparseFields (we can't write a zero-size dataset, so only write
   // this if we have sparse fields)
   if (num_sparse > 0) {
