--- conflicted
+++ resolved
@@ -67,23 +67,12 @@
   return TaskStatus::complete;
 }
 
-<<<<<<< HEAD
 auto FluxDivergenceMesh(BlockList_t &blocks, const std::string &in_cont,
                         const std::string &dudt_cont) -> TaskStatus {
   auto pack_in = parthenon::PackVariablesAndFluxesOnMesh(
       blocks, in_cont, std::vector<MetadataFlag>{Metadata::Independent});
   auto pack_dudt = parthenon::PackVariablesOnMesh(
       blocks, dudt_cont, std::vector<MetadataFlag>{Metadata::Independent});
-=======
-void UpdateContainer(std::shared_ptr<Container<Real>> &in,
-                     std::shared_ptr<Container<Real>> &dudt_cont, const Real dt,
-                     std::shared_ptr<Container<Real>> &out) {
-  std::shared_ptr<MeshBlock> pmb = in->GetBlockPointer();
-
-  auto vin = in->PackVariables({Metadata::Independent});
-  auto vout = out->PackVariables({Metadata::Independent});
-  auto dudt = dudt_cont->PackVariables({Metadata::Independent});
->>>>>>> 82626f50
 
   const IndexDomain interior = IndexDomain::interior;
   const IndexRange ib = pack_in.cellbounds.GetBoundsI(interior);
@@ -118,7 +107,6 @@
   return TaskStatus::complete;
 }
 
-<<<<<<< HEAD
 void UpdateContainer(BlockList_t &blocks, const std::string &in_cont_name,
                      const std::string &dudt_cont_name, const Real dt,
                      const std::string &out_cont_name) {
@@ -137,15 +125,6 @@
         out_pack(b, l, k, j, i) = in_pack(b, l, k, j, i) + dt * dudt_pack(b, l, k, j, i);
       });
 }
-=======
-void AverageContainers(std::shared_ptr<Container<Real>> &c1,
-                       std::shared_ptr<Container<Real>> &c2, const Real wgt1) {
-  std::shared_ptr<MeshBlock> pmb = c1->GetBlockPointer();
-  const IndexDomain interior = IndexDomain::interior;
-  IndexRange ib = pmb->cellbounds.GetBoundsI(interior);
-  IndexRange jb = pmb->cellbounds.GetBoundsJ(interior);
-  IndexRange kb = pmb->cellbounds.GetBoundsK(interior);
->>>>>>> 82626f50
 
 void AverageContainers(BlockList_t &blocks, const std::string &c1_cont_name,
                        const std::string &c2_cont_name, const Real wgt1) {
@@ -196,8 +175,7 @@
   if (pre_package_fill_ != nullptr) {
     pre_package_fill_(rc);
   }
-  std::shared_ptr<MeshBlock> pmb = rc->GetBlockPointer();
-  for (auto &pkg : pmb->packages) {
+  for (auto &pkg : rc->pmy_block->packages) {
     auto &desc = pkg.second;
     if (desc->FillDerived != nullptr) {
       desc->FillDerived(rc);
