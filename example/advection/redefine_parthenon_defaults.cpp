--- conflicted
+++ resolved
@@ -38,7 +38,6 @@
 void MeshBlock::ProblemGenerator(ParameterInput *pin) {
   Container<Real> &rc = real_containers.Get();
   CellVariable<Real> &q = rc.Get("advected");
-<<<<<<< HEAD
 
   auto pkg = packages["advection_package"];
   const auto &amp = pkg->Param<Real>("amp");
@@ -50,9 +49,13 @@
   const auto &sin_a3 = pkg->Param<Real>("sin_a3");
   const auto &profile = pkg->Param<int>("profile");
 
-  for (int k = 0; k < ncells3; k++) {
-    for (int j = 0; j < ncells2; j++) {
-      for (int i = 0; i < ncells1; i++) {
+  IndexRange ib = cellbounds.GetBoundsI(IndexDomain::entire);
+  IndexRange jb = cellbounds.GetBoundsJ(IndexDomain::entire);
+  IndexRange kb = cellbounds.GetBoundsK(IndexDomain::entire);
+
+  for (int k = kb.s; k <= kb.e; k++) {
+    for (int j = jb.s; j <= jb.e; j++) {
+      for (int i = ib.s; i <= ib.e; i++) {
         if (profile == 0) { // wave
           Real x = cos_a2 * (coords.x1v(i) * cos_a3 + coords.x2v(j) * sin_a3) +
                    coords.x3v(k) * sin_a2;
@@ -69,17 +72,6 @@
         } else {
           q(k, j, i) = 0.0;
         }
-=======
-  IndexRange ib = cellbounds.GetBoundsI(IndexDomain::entire);
-  IndexRange jb = cellbounds.GetBoundsJ(IndexDomain::entire);
-  IndexRange kb = cellbounds.GetBoundsK(IndexDomain::entire);
-
-  for (int k = kb.s; k <= kb.e; k++) {
-    for (int j = jb.s; j <= jb.e; j++) {
-      for (int i = ib.s; i <= ib.e; i++) {
-        Real rsq = std::pow(coords.x1v(i), 2) + std::pow(coords.x2v(j), 2);
-        q(k, j, i) = (rsq < 0.15 * 0.15 ? 1.0 : 0.0);
->>>>>>> ac7ffcdf
       }
     }
   }
@@ -106,8 +98,6 @@
   while (pmb != nullptr) {
     auto pkg = pmb->packages["advection_package"];
 
-    int il = pmb->is, iu = pmb->ie, jl = pmb->js, ju = pmb->je, kl = pmb->ks,
-        ku = pmb->ke;
 
     auto rc = pmb->real_containers.Get(); // get base container
     ParArray3D<Real> q = rc.Get("advected").data.Get<3>();
@@ -120,10 +110,14 @@
     const auto &sin_a3 = pkg->Param<Real>("sin_a3");
     const auto &profile = pkg->Param<int>("profile");
 
+    IndexRange ib = pmb->cellbounds.GetBoundsI(IndexDomain::interior);
+    IndexRange jb = pmb->cellbounds.GetBoundsJ(IndexDomain::interior);
+    IndexRange kb = pmb->cellbounds.GetBoundsK(IndexDomain::interior);
+
     // TODO(pgrete) needs to be a reduction when using parallel_for
-    for (int k = kl; k <= ku; ++k) {
-      for (int j = jl; j <= ju; ++j) {
-        for (int i = il; i <= iu; ++i) {
+    for (int k = kb.s; k <= kb.e; k++) {
+      for (int j = jb.s; j <= jb.e; j++) {
+        for (int i = ib.s; i <= ib.e; i++) {
           Real ref_val;
           if (profile == 0) { // wave
             Real x =
