# Changelog

## Current develop

### Added (new features/APIs/variables/...)
- [[PR 732]](https://github.com/lanl/parthenon/pull/732) Add `Metadata::RemeshComm` flag
- [[PR 729]](https://github.com/lanl/parthenon/pull/729) Optional modifications to output format
- [[PR 717]](https://github.com/lanl/parthenon/pull/717) Add ghost zone plotting capability to phdf.py and movie2d.py
- [[PR 712]](https://github.com/lanl/parthenon/pull/712) Allow to add params from cmdline

### Changed (changing behavior/API/variables/...)
- [[PR 769]](https://github.com/parthenon-hpc-lab/parthenon/pull/769) Thread custom prolongation-restriction functions through infrastructure and to userspace
- [[PR 758]](https://github.com/lanl/parthenon/pull/758) Bump required C++ standard to C++17
- [[PR 710]](https://github.com/lanl/parthenon/pull/710) Remove data transpose in hdf5 and restart outputs
- [[PR 713]](https://github.com/lanl/parthenon/pull/713) Remove Coordinates stub in favor of Coordinates_t
- [[PR 711]](https://github.com/lanl/parthenon/pull/711) Rename flux correction routines.
- [[PR 663]](https://github.com/lanl/parthenon/pull/663) Change bvals_in_one to use sparse boundary buffers and add flux_correction in one.

### Fixed (not changing behavior/API/variables/...)
- [[PR 751]](https://github.com/lanl/parthenon/pull/751) Delete useless file in advection example
- [[PR 765]](https://github.com/lanl/parthenon/pull/765) Fix incorrect BC labeling in swarm
- [[PR 759]](https://github.com/lanl/parthenon/pull/759) Add metadata so Visit treats outputs as time series
- [[PR 743]](https://github.com/lanl/parthenon/pull/743) Add missing HDF5 type on MacOS
- [[PR 739]](https://github.com/lanl/parthenon/pull/739) Fix phdf.py for flattened vectors
- [[PR 724]](https://github.com/lanl/parthenon/pull/724) Fix failing CI on Darwin due to differing `OutputFormatVersion` attribute in hdf5 gold files.
- [[PR 725]](https://github.com/lanl/parthenon/pull/725) Fix improperly exited kokkos profiling region
- [[PR 719]](https://github.com/lanl/parthenon/pull/719) Fix type mismatch in swarm boundaries when host pinned memory enabled
- [[PR 716]](https://github.com/lanl/parthenon/pull/716) Remove unneeded assert from ParArrayND

### Infrastructure (changes irrelevant to downstream codes)
<<<<<<< HEAD
- [[PR 757]](https://github.com/lanl/parthenon/pull/766) Move to flux correction in-one and unify with bvals 
=======
- [[PR 757]](https://github.com/lanl/parthenon/pull/757) Move to flux correction in-one and unify with bvals 
- [[PR 768]](https://github.com/lanl/parthenon/pull/768) Update CI image and move to new CI machine (short and extended tests)
>>>>>>> 0c6a56ae
- [[PR 766]](https://github.com/lanl/parthenon/pull/766) Remove IAS performance regression test
- [[PR 735]](https://github.com/lanl/parthenon/pull/735) Clean up HDF5 output
- [[PR 708]](https://github.com/lanl/parthenon/pull/708) Bump minimum version of Kokkos to 3.6

### Removed (removing behavior/API/varaibles/...)
- [[PR 738]](https://github.com/lanl/parthenon/pull/738) Remove old incomplete face-centered variables


## Release 0.7.0
Date: 2022-08-04

### Added (new features/APIs/variables/...)
- [[PR 702]](https://github.com/lanl/parthenon/pull/702) Allow for ParArrayGeneric to accept enums
- [[PR 694]](https://github.com/lanl/parthenon/pull/690) Add C++11 implementation of concepts lite
- [[PR 692]](https://github.com/lanl/parthenon/pull/692) Add SparsePack machinery
- [[PR 690]](https://github.com/lanl/parthenon/pull/690) Use power9 partition for Darwin CI
- [[PR 689]](https://github.com/lanl/parthenon/pull/689) Add `Mesh::ProblemGenerator` (allows reductions during init)
- [[PR 667]](https://github.com/lanl/parthenon/pull/667) Add parallel scan
- [[PR 654]](https://github.com/lanl/parthenon/pull/654) Add option for returning FlatIdx when requested variable doesn't exist
- [[PR 653]](https://github.com/lanl/parthenon/pull/653) Allow for multi-D particle variables
- [[PR 622]](https://github.com/lanl/parthenon/pull/622) Extend reduction framework to support more general data types. Now uses PR 623.
- [[PR 619]](https://github.com/lanl/parthenon/pull/619) Sort particles by cell
- [[PR 605]](https://github.com/lanl/parthenon/pull/605) Add output triggering by signaling.
- [[PR 602]](https://github.com/lanl/parthenon/pull/602) Added tuning functionality for HDF5 output
- [[PR 586]](https://github.com/lanl/parthenon/pull/586) Implement true sparse capability with automatic allocation and deallocation of sparse

### Changed (changing behavior/API/variables/...)
- [[PR 682]](https://github.com/lanl/parthenon/pull/682) Add prolongate-in-one
- [[PR 685]](https://github.com/lanl/parthenon/pull/685) Add `*pmb` to `MeshBlockUserWorkBeforeOutput`. Remove unused `MeshBlockUserWorkInLoop`.
- [[PR 676]](https://github.com/lanl/parthenon/pull/662) Remove broken swarm user boundary check
- [[PR 662]](https://github.com/lanl/parthenon/pull/662) Remove SetPrecise
- [[PR 673]](https://github.com/lanl/parthenon/pull/673) Remove smallest meshblock case from advection_performance
- [[PR 655]](https://github.com/lanl/parthenon/pull/655) Enable user boundary conditions for particles
- [[PR 623]](https://github.com/lanl/parthenon/pull/623) Enable Params to optionally return non-const pointers
- [[PR 604]](https://github.com/lanl/parthenon/pull/604) Allow modification of SimTime in PreStepUserWorkInLoop
- [[PR 617]](https://github.com/lanl/parthenon/pull/617) Unify the coordinates API for MeshBlockPack and VariablePack

### Fixed (not changing behavior/API/variables/...)
- [[PR 688]](https://github.com/lanl/parthenon/pull/688) Restore component labels for multicomponent non-vector field
- [[PR 679]](https://github.com/lanl/parthenon/pull/679) Handle case of multidim var labeling for output
- [[PR 680]](https://github.com/lanl/partheon/pull/680) Fix hanging compilation for sort unit test
- [[PR 678]](https://github.com/lanl/partheon/pull/678) Fix FlatIdx packing for size-1 dimensions
- [[PR 677]](https://github.com/lanl/partheon/pull/677) Fix restart without `SparseInfo` object
- [[PR 670]](https://github.com/lanl/partheon/pull/670) Fix typo in `parse_value` for non-hdf5 builds
- [[PR 656]](https://github.com/lanl/partheon/pull/656) Extend CC bvars to 5-, 6-D ParArrays
- [[PR 629]](https://github.com/lanl/parthenon/pull/629) Fix HIP backend (config and tests) and extend build coverage
- [[PR 652]](https://github.com/lanl/parthenon/pull/652) Fix issue with hsize_t and size_t in utils parser
- [[PR 649]](https://github.com/lanl/parthenon/pull/649) Ensure LoadBalancing send buffers are filled and allow async recv LB
- [[PR 618]](https://github.com/lanl/parthenon/pull/618) Fix bug in variable pack performance test
- [[PR 616]](https://github.com/lanl/parthenon/pull/609) Restore sparse base names in PackIndexMap
- [[PR 609]](https://github.com/lanl/parthenon/pull/609) Fix bug where .final is not written if signal raised while writing regular output
- [[PR 595]](https://github.com/lanl/parthenon/pull/595) Fix build options so that non-MPI builds cannot be paired with an MPI HDF5 lib

### Infrastructure (changes irrelevant to downstream codes)
- [[PR 703]](https://github.com/lanl/parthenon/pull/703) Fixed mpi/serial logic in extended CI tests
- [[PR 700]](https://github.com/lanl/parthenon/pull/700) Moved CI testing from GitLab mirror to GitHub Actions
- [[PR 698]](https://github.com/lanl/parthenon/pull/698) Remove matplotlib from required python libraries and make desired instead
- [[PR 686]](https://github.com/lanl/parthenon/pull/686) Remove coverage CI stage and add key features to README
- [[PR 681]](https://github.com/lanl/parthenon/pull/681) Refactor ParArrayNDGeneric to work with arbitrary rank Kokkos::views and hold state.
- [[PR 669]](https://github.com/lanl/parthenon/pull/669) Bump clang-format version (and checks) to >=11.0
- [[PR 661]](https://github.com/lanl/parthenon/pull/661) Replaced ids in MPI tags with separate `MPI_Comms` for each variable/swarm
- [[PR 651]](https://github.com/lanl/parthenon/pull/651) Bump Catch2 version due to GCC11.2 incompatibility
- [[PR 646]](https://github.com/lanl/parthenon/pull/646) Add machine configuration file for Stony Brook's Ookami A64FX and OLCF's Spock AMD systems.


## Release 0.6.1
Date: 09/22/2021

### Added (new features/APIs/variables/...)
- [[PR 563]](https://github.com/lanl/parthenon/pull/563) Physical boundary options for particles
- [[PR 582]](https://github.com/lanl/parthenon/pull/582) Adding global reductions and basic functionality needed for solvers.
- [[PR 556]](https://github.com/lanl/parthenon/pull/556) Introduce iterative tasks and regionally dependent tasks
- [[PR 578]](https://github.com/lanl/parthenon/pull/578) Add some profiling regions to tasks in particles example
- [[PR 577]](https://github.com/lanl/parthenon/pull/577) Update invalid indices to allow for no-op loops
- [[PR 564]](https://github.com/lanl/parthenon/pull/564) Add EstimateTimestep to particles example task list
- [[PR 557]](https://github.com/lanl/parthenon/pull/557) Re-enable `InitMeshBlockUserData` so data can be set per-remeshing
- [[PR 509]](https://github.com/lanl/parthenon/pull/509) Add `elapsed_main`, `elapsed_cycle`, and `elapsed_LBandAMR` functions to `Driver` as static functions to enable access to timing information in output and restart files.
- [[PR 479]](https://github.com/lanl/parthenon/pull/479) Add `Update` function to `Params` to update the value of an existing key.
- [[PR 482]](https://github.com/lanl/parthenon/pull/482) Add support for package enrolled history outputs.
- [[PR 511]](https://github.com/lanl/parthenon/pull/511) Improvements/speed ups in phdf_diff, phdf_diff, analytic_compare.py
- [[PR 497]](https://github.com/lanl/parthenon/pull/497) Add tracer particles example.
- [[PR 404]](https://github.com/lanl/parthenon/pull/404) Add capability to communicate particles across meshblocks/MPI processes

### Changed (changing behavior/API/variables/...)
- [[PR 558]](https://github.com/lanl/parthenon/pull/558) Boundary bugfix(es) incl. regression tests and exposing FluxDiv_ interface
- [[PR 583]](https://github.com/lanl/parthenon/pull/583) Fix file numbering logic for writing outputs after restarting a simulation.
- [[PR 581]](https://github.com/lanl/parthenon/pull/581) Change return status of `ArgParse` so that `complete` is returned when passing in the help flag.
- [[PR 580]](https://github.com/lanl/parthenon/pull/580) Hid variable/meshblock pack keys from public API, added unit tests for `MeshBlockData`.
- [[PR 535]](https://github.com/lanl/parthenon/pull/535) Modify various interfaces connected with
  variables, `StateDescriptor`, variable packing to support proper sparse variables. Replace
  `SparseVariable` with `SparsePool`. Remove `MeshBlockDataIterator` and make
  `MeshBlockData::GetVariablesBy[Name|Flag]` public instead. Remove public `MeshBlockData::Add`
  interface and add `MeshBlockData::Initialize` instead.
- [[PR 553]](https://github.com/lanl/parthenon/pull/553) Avoid use of variable named restrict
- [[PR 476]](https://github.com/lanl/parthenon/pull/476) Update min. `CMake` version to 3.16 (matching `Kokkos`) and add option to compile with C++17 (`PARTHENON_ENABLE_CPP17` - default: off)
- [[PR 532]](https://github.com/lanl/parthenon/pull/532) Remove obsolete `Properties_t`, they have been replaced by `Packages_t`
- [[PR 508]](https://github.com/lanl/parthenon/pull/508) Modify `RestrictCellCenteredVariables` to support a restriction over meshblock packs.
- [[PR 524]](https://github.com/lanl/parthenon/pull/524) Enforce `Metadata` flags constraints and add new `Metadata::WithFluxes` flag. Note: `Metadata::Independent` will be set automatically unless `Metadata::Derived` is set
- [[PR 517]](https://github.com/lanl/parthenon/pull/517) Remove optional `dims` argument from `MeshBlockData::Add` and use the shape from the `Metadata` instead
- [[PR 492]](https://github.com/lanl/parthenon/pull/492) Modify advection example to have an arbitrary number of dense variables and to disable fill derived for profiling.
- [[PR 486]](https://github.com/lanl/parthenon/pull/486) Unify HDF5 output and restart file writing, add HDF5 compression support, add support for sparse fields in HDF5 output/restart files, add and rename some metadata in HDF5 files.
- [[PR 522]](https://github.com/lanl/parthenon/pull/522) Corrected ordering of `OutputDatasetNames` to match `ComponentNames`

### Fixed (not changing behavior/API/variables/...)
- [[PR 588]](https://github.com/lanl/parthenon/pull/588) Switch from nbmax to nneighbors in particles
- [[PR 572]](https://github.com/lanl/parthenon/pull/572) Fix meshblockpack issue coming from variatic template shadowing
- [[PR 569]](https://github.com/lanl/parthenon/pull/569) Fix path to nvcc_wrapper in README example
- [[PR 551]](https://github.com/lanl/parthenon/pull/551) Hotfix to make particles compile without MPI again
- [[PR 552]](https://github.com/lanl/parthenon/pull/552) Fix missing include for fstream
- [[PR 537]](https://github.com/lanl/parthenon/pull/538) Fix inconsistent treatment of coarse buffers.
- [[PR 539]](https://github.com/lanl/parthenon/pull/539) Fix restart indexing/hdf5 bugs
- [[PR 487]](https://github.com/lanl/parthenon/pull/487) Add default tiling matching `i` index range to MDRange loop pattern.
- [[PR 531]](https://github.com/lanl/parthenon/pull/531) Work around in parthenon_hdf5.cpp for GCC 7.3.0

### Infrastructure (changes irrelevant to downstream codes)
- [[PR 575]](https://github.com/lanl/parthenon/pull/575) Make file comparison more verbose, don't check File metadata
- [[PR 502]](https://github.com/lanl/parthenon/pull/502) Use subviews of a single view for fluxes
- [[PR 505]](https://github.com/lanl/parthenon/pull/505) Can also use buffer-pack-in-one function also in `Mesh::Initialize` (and thus during load balancing/mesh refinement). Breaks sparse variables with FillGhost. Enable with `PARTHENON_ENABLE_INIT_PACKING=ON` (default OFF).
- [[PR 493]](https://github.com/lanl/parthenon/pull/493) Use subviews of a single view for comm buffers
- [[PR 500]](https://github.com/lanl/parthenon/pull/500) Update docker file and CI environment (for Cuda 11.3 and latest `nsys`)
- [[PR 490]](https://github.com/lanl/parthenon/pull/490) Adjust block size in OverlappingSpace instance tests to remain within Cuda/HIP limits
- [[PR 488]](https://github.com/lanl/parthenon/pull/488) Update GitLab Dockerfile to use HDF5 version 1.10.7
- [[PR 510]](https://github.com/lanl/parthenon/pull/510) Fix calling noexistant logger in python performance regression app
- [[PR 527]](https://github.com/lanl/parthenon/pull/527) Fix problem with CI when rebase is used.
- [[PR 518]](https://github.com/lanl/parthenon/pull/518) Added MPI performance regression tests to CI performance app
- [[PR 530]](https://github.com/lanl/parthenon/pull/530) Fixed issue with CI plotting the oldest 5 commit metrics for each test, also cleaned up legend formatting.
- [[PR 536]](https://github.com/lanl/parthenon/pull/536) Updated to latest Kokkos release.
- [[PR 520]](https://github.com/lanl/parthenon/pull/520) Add black python formatter to github actions
- [[PR 519]](https://github.com/lanl/parthenon/pull/519) Add checksum to bash uploader script to verify file is trusted
- [[PR 549]](https://github.com/lanl/parthenon/pull/549) Add deep-code badge.
- [[PR 554]](https://github.com/lanl/parthenon/pull/554) Small fix to documentation related to python parthenon tools README
- [[PR 555](https://github.com/lanl/parthenon/pull/555) Added documentation for darwin CI and scripts
- [[PR 560]](https://github.com/lanl/parthenon/pull/560) Rename `png_files_to_upload` to more generic `figure_files_to_upload`
- [[PR 561]](https://github.com/lanl/parthenon/pull/561) Adding documentation to help with adding new performance regression tests.

### Removed (removing behavior/API/varaibles/...)
- [[PR 498]](https://github.com/lanl/parthenon/pull/498) Cleanup unused user hooks and variables
- [[PR 481]](https://github.com/lanl/parthenon/pull/481) Cleanup unused/untested/not fully ported code (mostly OpenMP and reconstruction)


## Release 0.5.0
Date: 03/30/2021

### Added (new features/APIs/variables/...)
- [[PR 475]](https://github.com/lanl/parthenon/pull/475) Add update function `UpdateWithFluxDivergence` and `gamma` variables to integrator to support low-storage, two stage integrators.
- [[PR 463]](https://github.com/lanl/parthenon/pull/463) Add `PARTHENON_ENABLE_TESTING` and `PARTHENON_ENABLE_PYTHON_MODULE_CHECK` option and documentation on how to use the regression testing framework downstream.
- [[PR 461]](https://github.com/lanl/parthenon/pull/461) A negative `dt` in an output block disables it.
- [[PR 439]](https://github.com/lanl/parthenon/pull/439) Add split initialization of environment (`ParthenonInitEnv()`) and packages and mesh (`ParthenonInitPackagesAndMesh()`) to `ParthenonManager`
- [[PR 406]](https://github.com/lanl/parthenon/pull/406) Add `stochastic_subgrid` example that performs a random amount of work per cell (drawn from a power law distribution)
- [[PR 440]](https://github.com/lanl/parthenon/pull/440) Add abstraction for allocating a `unique_ptr` to an object in device memory
- [[PR 438]](https://github.com/lanl/parthenon/pull/438) More diagnostic runtime output (AMR/Loadbalance and mesh structure) controlled via `parthenon/time/ncycle_out_mesh` input parameter (default 0 - off)
- [[PR 412]](https://github.com/lanl/parthenon/pull/412) Add capability to use host (pinned) memory for communication buffers (via `PARTHENON_ENABLE_HOST_COMM_BUFFERS` - default OFF)
- [[PR 359]](https://github.com/lanl/parthenon/pull/359) MeshBlockPack support for buffer pack and unpack of CellCentered Variables

### Changed (changing behavior/API/variables/...)
- [[PR 451]](https://github.com/lanl/parthenon/pull/451) Remove custom ran2 interface and source
- [[PR 425]](https://github.com/lanl/parthenon/pull/425) Remove ambiguity in package names. `Packages_t` no longer has an `operator[]` method. This has been replaced with `Add` and `Get`.
- [[PR 359]](https://github.com/lanl/parthenon/pull/359) Templated inline reconstruction functions to support different types (e.g., `ParArray4D` or `ParArrayND`)

### Fixed (not changing behavior/API/variables/...)
- [[PR 468]](https://github.com/lanl/parthenon/pull/468) Fix extra `endl` in input CheckDesired
- [[PR 465]](https://github.com/lanl/parthenon/pull/465) Fix soft disable output for drivers without temporal evolution
- [[PR 453]](https://github.com/lanl/parthenon/pull/453) Fix array bounds for AMR hierarchy log and use vector instead of `unique_ptr`
- [[PR 441]](https://github.com/lanl/parthenon/pull/441) Fixed type in input parsing of `pack_size`

### Infrastructure (changes irrelevant to downstream codes)
- [[PR 436]](https://github.com/lanl/parthenon/pull/436) Update Summit build doc and machine file
- [[PR 435]](https://github.com/lanl/parthenon/pull/435) Fix ctest logic for parsing number of ranks in MPI tests
- [[PR 407]](https://github.com/lanl/parthenon/pull/407) More cleanup, removed old bash scripts for CI.
- [[PR 428]](https://github.com/lanl/parthenon/pull/428) Triad Copyright 2021
- [[PR 413]](https://github.com/lanl/parthenon/pull/413) LANL Snow machine configuration
- [[PR 390]](https://github.com/lanl/parthenon/pull/390) Resolve `@PAR_ROOT@` to parthenon root rather than the location of the current source directory
- [[PR 443]](https://github.com/lanl/parthenon/pull/443) Fix Darwin machine config - use spectrum mpi
- [[PR 444]](https://github.com/lanl/parthenon/pull/444) Writes performance metrics to file for advection test
- [[PR 452]](https://github.com/lanl/parthenon/pull/452) Disable copyright check and linting by default, add CI check for copyright
- [[PR 473]](https://github.com/lanl/parthenon/pull/473) Added documentation for forked pr

## Release 0.4.0
Date: 01/19/2021

### Added (new features/APIs/variables/...)
- [[PR 434]](https://github.com/lanl/parthenon/pull/434) Allow the number of ghost zones to be set via the input file
- [[PR 400]](https://github.com/lanl/parthenon/pull/400) Extend `StateDescriptor` for customizable output via user-customizable function pointers `PreStepDiagnosticsMesh` and `PostStepDiagnosticsMesh`
- [[PR 391]](https://github.com/lanl/parthenon/pull/391) Add `VariablePack<T>::GetSparseId` and `VariablePack<T>::GetSparseIndex` to return global sparse ids and pack-local sparse index, repsectively.
- [[PR 381]](https://github.com/lanl/parthenon/pull/381) Overload `DataCollection::Add` to build `MeshData` and `MeshBlockData` objects with a subset of variables.
- [[PR 378]](https://github.com/lanl/parthenon/pull/378) Add Kokkos profiling regions throughout the code to allow the collection characteristic application profiles
- [[PR 358]](https://github.com/lanl/parthenon/pull/358) Generalize code that interfaces with downstream apps to work with both `MeshData` and `MeshBlockData`.
- [[PR 335]](https://github.com/lanl/parthenon/pull/335) Support for project-relative `MACHINE_CFG` with `@PAR_ROOT@`
- [[PR 328]](https://github.com/lanl/parthenon/pull/328) New `MeshBlock` packing interface using `DataCollection`s of `MeshData` and `MeshBlockData`.
- [[PR 386]](https://github.com/lanl/parthenon/pull/386) Introduce `Private`, `Provides`, `Requires`, and `Overridable` variable metadata, allowing fine-grained control of conflict resolution between packages.

### Changed (changing behavior/API/variables/...)
- [[PR 393]](https://github.com/lanl/parthenon/pull/393) Small refactor to make driver code more flexible for downstream apps.
- [[PR 400]](https://github.com/lanl/parthenon/pull/400) Change `Mesh`, `ApplicationInput`, and `Driver` to suppport pre- and post- step user work
- [[PR 394]](https://github.com/lanl/parthenon/pull/394) Make `Params.Get` const-correct.
- [[PR 332]](https://github.com/lanl/parthenon/pull/332) Rewrote boundary conditions to work on GPUs with variable packs. Re-enabled user-defined boundary conditions via `ApplicationInput`.

### Fixed (not changing behavior/API/variables/...)
- [[\#401]](https://github.com/lanl/parthenon/issues/401) Fix missing initial timestep for MeshData functions
- [[PR 387]](https://github.com/lanl/parthenon/pull/387) Add missing const that was needed
- [[PR 353]](https://github.com/lanl/parthenon/pull/353) Fixed small error in input\_parameter logic
- [[PR 352]](https://github.com/lanl/parthenon/pull/352) Code compiles cleanly (no warnings) with nvcc_wrapper

### Infrastructure (changes irrelevant to downstream codes)
- [[PR 392]](https://github.com/lanl/parthenon/pull/392) Fix C++ linting for when parthenon is a submodule
- [[PR 335]](https://github.com/lanl/parthenon/pull/335) New machine configuration file for LANL's Darwin cluster
- [[PR 200]](https://github.com/lanl/parthenon/pull/200) Adds support for running CI on POWER9 nodes.
- [[PR 347]](https://github.com/lanl/parthenon/pull/347) Speed up darwin CI by using pre installed spack packages from project space
- [[PR 368]](https://github.com/lanl/parthenon/pull/368) Fixes false positive in CI.
- [[PR 369]](https://github.com/lanl/parthenon/pull/369) Initializes submodules when running on darwin CI.
- [[PR 382]](https://github.com/lanl/parthenon/pull/382) Adds output on fail for fast CI implementation on Darwin.
- [[PR 362]](https://github.com/lanl/parthenon/pull/362) Small fix to clean regression tests output folder on reruns
- [[PR 403]](https://github.com/lanl/parthenon/pull/403) Cleanup Codacy warnings
- [[PR 377]](https://github.com/lanl/parthenon/pull/377) New machine configuration file for LLNL's RZAnsel cluster

### Removed (removing behavior/API/varaibles/...)
- [[PR 410]](https://github.com/lanl/parthenon/pull/410) Addresses issue of cpp linter calling python instead of python3

## Release 0.3.0
Date: 10/29/2020

### Added (new features/APIs/variables/...)
- [[PR 317]](https://github.com/lanl/parthenon/pull/317) Add initial support for particles (no MPI support)
- [[PR 311]](https://github.com/lanl/parthenon/pull/311) Bugfix::Restart. Fixed restart parallel bug and also restart bug for simulations with reflecting boundary conditions.  Added ability to write restart files with or without ghost cells by setting `ghost_zones` in the output block similar to other output formats.
- [[PR 314]](https://github.com/lanl/parthenon/pull/314) Generalized `par_for` abstractions to provide for reductions with a consistent interface.
- [[PR 308]](https://github.com/lanl/parthenon/pull/308) Added the ability to register and name `MeshBlockPack`s in the `Mesh` or in package initialization.
- [[PR 285]](https://github.com/lanl/parthenon/pull/285) Parthenon can now be linked in CMake as `Parthenon::parthenon` when used as a subdirectory, matching install.

### Changed (changing behavior/API/variables/...)
- [[PR 303]](https://github.com/lanl/parthenon/pull/303) Changed `Mesh::BlockList` from a `std::list<MeshBlock>` to a `std::vector<std::shared_ptr<MeshBlock>>`, making `FindMeshBlock` run in constant, rather than linear, time. Loops over `block_list` in application drivers must be cahnged accordingly.
- [[PR 300]](https://github.com/lanl/parthenon/pull/300): Changes to `AddTask` function signature. Requires re-ordering task dependency argument to front.
- [[PR 307]](https://github.com/lanl/parthenon/pull/307) Changed back-pointers in mesh structure to weak pointers. Cleaned up `MeshBlock` constructor and implemented `MeshBlock` factory function.

### Fixed (not changing behavior/API/variables/...)
- [[PR 293]](https://github.com/lanl/parthenon/pull/293) Changed `VariablePack` and related objects to use `ParArray1D` objects instead of `ParArrayND` objects under the hood to reduce the size of the captured objects.
- [[PR 313]](https://github.com/lanl/parthenon/pull/313) Add include guards for Kokkos in cmake.
- [[PR 321]](https://github.com/lanl/parthenon/pull/321) Make inner loop pattern tags constexpr

### Infrastructure (changes irrelevant to downstream codes)
- [[PR 336]](https://github.com/lanl/parthenon/pull/336) Automated testing now checks for extraneous HtoD or DtoH copies.
- [[PR 325]](https://github.com/lanl/parthenon/pull/325) Fixes regression in convergence tests with multiple MPI ranks.
- [[PR 310]](https://github.com/lanl/parthenon/pull/310) Fix Cuda 11 builds.
- [[PR 281]](https://github.com/lanl/parthenon/pull/281) Allows one to run regression tests with more than one cuda device, Also improves readability of regression tests output.
- [[PR 330]](https://github.com/lanl/parthenon/pull/330) Fixes restart regression test.


## Release 0.2.0
Date: 9/12/2020

### Added
- [[PR 250]](https://github.com/lanl/parthenon/pull/250) Feature::Restart. If output file format 'rst' is specified restart files are written using independent variables and those marked with Restart metadata flag.  Simulations can be restarted with a '-r \<restartFile\>' argument to the code.
- [[PR 263]](https://github.com/lanl/parthenon/pull/263) Added MeshBlockPack, a mechanism for looping over the whole mesh at once within a `Kokkos` kernel. See [documentation](docs/mesh/packing.md)
- [[PR 267]](https://github.com/lanl/parthenon/pull/267) Introduced TaskRegions and TaskCollections to allow for task launches on multiple blocks.
- [[PR 287]](https://github.com/lanl/parthenon/pull/287) Added machine configuration file for compile options, see [documentation](https://github.com/lanl/parthenon/blob/develop/docs/building.md#default-machine-configurations)
- [[PR 290]](https://github.com/lanl/parthenon/pull/290) Added per cycle performance output diagnostic.
- [[PR 298]](https://github.com/lanl/parthenon/pull/298) Introduced Partition, a tiny utility for partitioning STL containers. Used for MeshBlockPacks, to enable packing over a fraction of the mesh.

### Changed
- [\#68](https://github.com/lanl/parthenon/issues/68) Moved default `par_for` wrappers to `MeshBlock`
- [[PR 243]](https://github.com/lanl/parthenon/pull/243) Automatically find/check Python version used in regression tests. Bumps CMake minimum version to 3.12
- [[PR 266]](https://github.com/lanl/parthenon/pull/266): It is no longer necessary to specify Kokkos_ENABLE_OPENMP this is by default enabled, to turn off one can specify PARTHENON_DISABLE_OPENMP.

### Fixed
- [[PR 271]](https://github.com/lanl/parthenon/issues/256): Fix setting default CXX standard.
- [[PR 262]](https://github.com/lanl/parthenon/pull/262) Fix setting of "coverage" label in testing. Automatically applies coverage tag to all tests not containing "performance" label.
- [[PR 276]](https://github.com/lanl/parthenon/pull/276) Decrease required Python version from 3.6 to 3.5.
- [[PR 283]](https://github.com/lanl/parthenon/pull/283) Change CI to extended nightly develop tests and short push tests.
- [[PR 291]](https://github.com/lanl/parthenon/pull/291) Adds Task Diagram to documentation.

### Removed
- [[PR 282]](https://github.com/lanl/parthenon/pull/282) Integrated MeshBlockPack and tasking in pi example
- [[PR 294]](https://github.com/lanl/parthenon/pull/294) Fix `IndexShape::GetTotal(IndexDomain)` - previously was returning opposite of expected domain result.

## Release 0.1.0
Date: 8/4/2020

Initial release of Parthenon AMR infrastructure.

### Changed
- [[PR 214]](https://github.com/lanl/parthenon/pull/214): The weak linked routines for user-specified parthenon behavior have been removed in favor of a more portable approach. See [the documentation](docs/README.md#user-specified-internal-functions).<|MERGE_RESOLUTION|>--- conflicted
+++ resolved
@@ -28,12 +28,8 @@
 - [[PR 716]](https://github.com/lanl/parthenon/pull/716) Remove unneeded assert from ParArrayND
 
 ### Infrastructure (changes irrelevant to downstream codes)
-<<<<<<< HEAD
-- [[PR 757]](https://github.com/lanl/parthenon/pull/766) Move to flux correction in-one and unify with bvals 
-=======
 - [[PR 757]](https://github.com/lanl/parthenon/pull/757) Move to flux correction in-one and unify with bvals 
 - [[PR 768]](https://github.com/lanl/parthenon/pull/768) Update CI image and move to new CI machine (short and extended tests)
->>>>>>> 0c6a56ae
 - [[PR 766]](https://github.com/lanl/parthenon/pull/766) Remove IAS performance regression test
 - [[PR 735]](https://github.com/lanl/parthenon/pull/735) Clean up HDF5 output
 - [[PR 708]](https://github.com/lanl/parthenon/pull/708) Bump minimum version of Kokkos to 3.6
