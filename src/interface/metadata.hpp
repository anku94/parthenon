--- conflicted
+++ resolved
@@ -336,11 +336,7 @@
     PARTHENON_THROW("No topology flag set");
   }
 
-<<<<<<< HEAD
-  bool IsMeshTied() const { return (Where() != None && Where() != Particle); }
-=======
   bool IsMeshTied() const { return (Where() != None); }
->>>>>>> 64fa36f5
 
   /// returns the type of the variable
   MetadataFlag Type() const {
