--- conflicted
+++ resolved
@@ -6,13 +6,9 @@
 - [[PR 509]](https://github.com/lanl/parthenon/pull/509) Add `elapsed_main`, `elapsed_cycle`, and `elapsed_LBandAMR` functions to `Driver` as static functions to enable access to timing information in output and restart files.
 - [[PR 479]](https://github.com/lanl/parthenon/pull/479) Add `Update` function to `Params` to update the value of an existing key.
 - [[PR 482]](https://github.com/lanl/parthenon/pull/482) Add support for package enrolled history outputs.
-<<<<<<< HEAD
-- [[PR 511]](https://github.com/lanl/parthenon/pull/511) Improvements/speed ups in phdf_diff, phdf_diff, analytic_compare.py
-=======
 - [[PR 497]](https://github.com/lanl/parthenon/pull/497) Add tracer particles example.
 - [[PR 404]](https://github.com/lanl/parthenon/pull/404) Add capability to communicate particles across meshblocks/MPI processes
 
->>>>>>> 06d5e1d4
 
 ### Changed (changing behavior/API/variables/...)
 - [[PR 476]](https://github.com/lanl/parthenon/pull/476) Update min. `CMake` version to 3.16 (matching `Kokkos`) and add option to compile with C++17 (`PARTHENON_ENABLE_CPP17` - default: off)
