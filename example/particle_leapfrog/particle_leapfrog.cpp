--- conflicted
+++ resolved
@@ -47,25 +47,6 @@
   return packages;
 }
 
-// initial particle position: x,y,z,vx,vy,vz
-constexpr int num_test_particles = 14;
-const std::array<std::array<Real, 6>, num_test_particles> particles_ic = {{
-    {-0.1, 0.2, 0.3, 1.0, 0.0, 0.0},   // along x direction
-    {0.4, -0.1, 0.3, 0.0, 1.0, 0.0},   // along y direction
-    {-0.1, 0.3, 0.2, 0.0, 0.0, 0.5},   // along z direction
-    {0.0, 0.0, 0.0, -1.0, 0.0, 0.0},   // along -x direction
-    {0.0, 0.0, 0.0, 0.0, -1.0, 0.0},   // along -y direction
-    {0.0, 0.0, 0.0, 0.0, 0.0, -1.0},   // along -z direction
-    {0.0, 0.0, 0.0, 1.0, 1.0, 1.0},    // along xyz diagonal
-    {0.0, 0.0, 0.0, -1.0, 1.0, 1.0},   // along -xyz diagonal
-    {0.0, 0.0, 0.0, 1.0, -1.0, 1.0},   // along x-yz diagonal
-    {0.0, 0.0, 0.0, 1.0, 1.0, -1.0},   // along xy-z diagonal
-    {0.0, 0.0, 0.0, -1.0, -1.0, 1.0},  // along -x-yz diagonal
-    {0.0, 0.0, 0.0, 1.0, -1.0, -1.0},  // along x-y-z diagonal
-    {0.0, 0.0, 0.0, -1.0, 1.0, -1.0},  // along -xy-z diagonal
-    {0.0, 0.0, 0.0, -1.0, -1.0, -1.0}, // along -x-y-z diagonal
-}};
-
 // *************************************************//
 // define the "physics" package particles_package, *//
 // which includes defining various functions that  *//
@@ -276,8 +257,6 @@
   return TaskStatus::complete;
 }
 
-<<<<<<< HEAD
-=======
 // initial particle position: x,y,z,vx,vy,vz
 constexpr int num_test_particles = 14;
 const Kokkos::Array<Kokkos::Array<Real, 6>, num_test_particles> particles_ic = {{
@@ -297,7 +276,6 @@
     {0.0, 0.0, 0.0, -1.0, -1.0, -1.0}, // along -x-y-z diagonal
 }};
 
->>>>>>> 1d722271
 void ProblemGenerator(MeshBlock *pmb, ParameterInput *pin) {
   auto pkg = pmb->packages.Get("particles_package");
   auto swarm = pmb->swarm_data.Get()->Get("my particles");
@@ -355,21 +333,12 @@
         const auto &m = ids_this_block(n);
 
         id(n) = m; // global unique id
-<<<<<<< HEAD
-        x(n) = ic.at(m).at(0);
-        y(n) = ic.at(m).at(1);
-        z(n) = ic.at(m).at(2);
-        v(0, n) = ic.at(m).at(3);
-        v(1, n) = ic.at(m).at(4);
-        v(2, n) = ic.at(m).at(5);
-=======
         x(n) = ic[m][0];
         y(n) = ic[m][1];
         z(n) = ic[m][2];
-        vx(n) = ic[m][3];
-        vy(n) = ic[m][4];
-        vz(n) = ic[m][5];
->>>>>>> 1d722271
+        v(0, n) = ic[m][3];
+        v(1, n) = ic[m][4];
+        v(2, n) = ic[m][5];
       });
 }
 
