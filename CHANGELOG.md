# Changelog

## Current develop

### Added (new features/APIs/variables/...)
<<<<<<< HEAD
- [[PR 653]](https://github.com/lanl/parthenon/pull/653) Allow for multi-D particle variables
=======
- [[PR 654]](https://github.com/lanl/parthenon/pull/654) Add option for returning FlatIdx when requested variable doesn't exist
>>>>>>> 1d722271
- [[PR 622]](https://github.com/lanl/parthenon/pull/622) Extend reduction framework to support more general data types. Now uses PR 623.
- [[PR 619]](https://github.com/lanl/parthenon/pull/619) Sort particles by cell
- [[PR 605]](https://github.com/lanl/parthenon/pull/605) Add output triggering by signaling.
- [[PR 602]](https://github.com/lanl/parthenon/pull/602) Added tuning functionality for HDF5 output
- [[PR 586]](https://github.com/lanl/parthenon/pull/586) Implement true sparse capability with automatic allocation and deallocation of sparse

### Changed (changing behavior/API/variables/...)
- [[PR 623]](https://github.com/lanl/parthenon/pull/623) Enable Params to optionally return non-const pointers
- [[PR 604]](https://github.com/lanl/parthenon/pull/604) Allow modification of SimTime in PreStepUserWorkInLoop
- [[PR 617]](https://github.com/lanl/parthenon/pull/617) Unify the coordinates API for MeshBlockPack and VariablePack

### Fixed (not changing behavior/API/variables/...)
- [[PR 629]](https://github.com/lanl/parthenon/pull/629) Fix HIP backend (config and tests) and extend build coverage
- [[PR 652]](https://github.com/lanl/parthenon/pull/652) Fix issue with hsize_t and size_t in utils parser
- [[PR 649]](https://github.com/lanl/parthenon/pull/649) Ensure LoadBalancing send buffers are filled and allow async recv LB
- [[PR 618]](https://github.com/lanl/parthenon/pull/618) Fix bug in variable pack performance test
- [[PR 616]](https://github.com/lanl/parthenon/pull/609) Restore sparse base names in PackIndexMap
- [[PR 609]](https://github.com/lanl/parthenon/pull/609) Fix bug where .final is not written if signal raised while writing regular output
- [[PR 595]](https://github.com/lanl/parthenon/pull/595) Fix build options so that non-MPI builds cannot be paired with an MPI HDF5 lib

### Infrastructure (changes irrelevant to downstream codes)
- [[PR 646]](https://github.com/lanl/parthenon/pull/646) Add machine configuration file for Stony Brook's Ookami A64FX and OLCF's Spock AMD systems.

### Removed (removing behavior/API/varaibles/...)

## Release 0.6.1
Date: 09/22/2021

### Added (new features/APIs/variables/...)
- [[PR 563]](https://github.com/lanl/parthenon/pull/563) Physical boundary options for particles
- [[PR 582]](https://github.com/lanl/parthenon/pull/582) Adding global reductions and basic functionality needed for solvers.
- [[PR 556]](https://github.com/lanl/parthenon/pull/556) Introduce iterative tasks and regionally dependent tasks
- [[PR 578]](https://github.com/lanl/parthenon/pull/578) Add some profiling regions to tasks in particles example
- [[PR 577]](https://github.com/lanl/parthenon/pull/577) Update invalid indices to allow for no-op loops
- [[PR 564]](https://github.com/lanl/parthenon/pull/564) Add EstimateTimestep to particles example task list
- [[PR 557]](https://github.com/lanl/parthenon/pull/557) Re-enable `InitMeshBlockUserData` so data can be set per-remeshing
- [[PR 509]](https://github.com/lanl/parthenon/pull/509) Add `elapsed_main`, `elapsed_cycle`, and `elapsed_LBandAMR` functions to `Driver` as static functions to enable access to timing information in output and restart files.
- [[PR 479]](https://github.com/lanl/parthenon/pull/479) Add `Update` function to `Params` to update the value of an existing key.
- [[PR 482]](https://github.com/lanl/parthenon/pull/482) Add support for package enrolled history outputs.
- [[PR 511]](https://github.com/lanl/parthenon/pull/511) Improvements/speed ups in phdf_diff, phdf_diff, analytic_compare.py
- [[PR 497]](https://github.com/lanl/parthenon/pull/497) Add tracer particles example.
- [[PR 404]](https://github.com/lanl/parthenon/pull/404) Add capability to communicate particles across meshblocks/MPI processes

### Changed (changing behavior/API/variables/...)
- [[PR 558]](https://github.com/lanl/parthenon/pull/558) Boundary bugfix(es) incl. regression tests and exposing FluxDiv_ interface
- [[PR 583]](https://github.com/lanl/parthenon/pull/583) Fix file numbering logic for writing outputs after restarting a simulation.
- [[PR 581]](https://github.com/lanl/parthenon/pull/581) Change return status of `ArgParse` so that `complete` is returned when passing in the help flag.
- [[PR 580]](https://github.com/lanl/parthenon/pull/580) Hid variable/meshblock pack keys from public API, added unit tests for `MeshBlockData`.
- [[PR 535]](https://github.com/lanl/parthenon/pull/535) Modify various interfaces connected with
  variables, `StateDescriptor`, variable packing to support proper sparse variables. Replace
  `SparseVariable` with `SparsePool`. Remove `MeshBlockDataIterator` and make
  `MeshBlockData::GetVariablesBy[Name|Flag]` public instead. Remove public `MeshBlockData::Add`
  interface and add `MeshBlockData::Initialize` instead.
- [[PR 553]](https://github.com/lanl/parthenon/pull/553) Avoid use of variable named restrict
- [[PR 476]](https://github.com/lanl/parthenon/pull/476) Update min. `CMake` version to 3.16 (matching `Kokkos`) and add option to compile with C++17 (`PARTHENON_ENABLE_CPP17` - default: off)
- [[PR 532]](https://github.com/lanl/parthenon/pull/532) Remove obsolete `Properties_t`, they have been replaced by `Packages_t`
- [[PR 508]](https://github.com/lanl/parthenon/pull/508) Modify `RestrictCellCenteredVariables` to support a restriction over meshblock packs.
- [[PR 524]](https://github.com/lanl/parthenon/pull/524) Enforce `Metadata` flags constraints and add new `Metadata::WithFluxes` flag. Note: `Metadata::Independent` will be set automatically unless `Metadata::Derived` is set
- [[PR 517]](https://github.com/lanl/parthenon/pull/517) Remove optional `dims` argument from `MeshBlockData::Add` and use the shape from the `Metadata` instead
- [[PR 492]](https://github.com/lanl/parthenon/pull/492) Modify advection example to have an arbitrary number of dense variables and to disable fill derived for profiling.
- [[PR 486]](https://github.com/lanl/parthenon/pull/486) Unify HDF5 output and restart file writing, add HDF5 compression support, add support for sparse fields in HDF5 output/restart files, add and rename some metadata in HDF5 files.
- [[PR 522]](https://github.com/lanl/parthenon/pull/522) Corrected ordering of `OutputDatasetNames` to match `ComponentNames`

### Fixed (not changing behavior/API/variables/...)
- [[PR 588]](https://github.com/lanl/parthenon/pull/588) Switch from nbmax to nneighbors in particles
- [[PR 572]](https://github.com/lanl/parthenon/pull/572) Fix meshblockpack issue coming from variatic template shadowing
- [[PR 569]](https://github.com/lanl/parthenon/pull/569) Fix path to nvcc_wrapper in README example
- [[PR 551]](https://github.com/lanl/parthenon/pull/551) Hotfix to make particles compile without MPI again
- [[PR 552]](https://github.com/lanl/parthenon/pull/552) Fix missing include for fstream
- [[PR 537]](https://github.com/lanl/parthenon/pull/538) Fix inconsistent treatment of coarse buffers.
- [[PR 539]](https://github.com/lanl/parthenon/pull/539) Fix restart indexing/hdf5 bugs
- [[PR 487]](https://github.com/lanl/parthenon/pull/487) Add default tiling matching `i` index range to MDRange loop pattern.
- [[PR 531]](https://github.com/lanl/parthenon/pull/531) Work around in parthenon_hdf5.cpp for GCC 7.3.0

### Infrastructure (changes irrelevant to downstream codes)
- [[PR 575]](https://github.com/lanl/parthenon/pull/575) Make file comparison more verbose, don't check File metadata
- [[PR 502]](https://github.com/lanl/parthenon/pull/502) Use subviews of a single view for fluxes
- [[PR 505]](https://github.com/lanl/parthenon/pull/505) Can also use buffer-pack-in-one function also in `Mesh::Initialize` (and thus during load balancing/mesh refinement). Breaks sparse variables with FillGhost. Enable with `PARTHENON_ENABLE_INIT_PACKING=ON` (default OFF).
- [[PR 493]](https://github.com/lanl/parthenon/pull/493) Use subviews of a single view for comm buffers
- [[PR 500]](https://github.com/lanl/parthenon/pull/500) Update docker file and CI environment (for Cuda 11.3 and latest `nsys`)
- [[PR 490]](https://github.com/lanl/parthenon/pull/490) Adjust block size in OverlappingSpace instance tests to remain within Cuda/HIP limits
- [[PR 488]](https://github.com/lanl/parthenon/pull/488) Update GitLab Dockerfile to use HDF5 version 1.10.7
- [[PR 510]](https://github.com/lanl/parthenon/pull/510) Fix calling noexistant logger in python performance regression app
- [[PR 527]](https://github.com/lanl/parthenon/pull/527) Fix problem with CI when rebase is used.
- [[PR 518]](https://github.com/lanl/parthenon/pull/518) Added MPI performance regression tests to CI performance app
- [[PR 530]](https://github.com/lanl/parthenon/pull/530) Fixed issue with CI plotting the oldest 5 commit metrics for each test, also cleaned up legend formatting.
- [[PR 536]](https://github.com/lanl/parthenon/pull/536) Updated to latest Kokkos release.
- [[PR 520]](https://github.com/lanl/parthenon/pull/520) Add black python formatter to github actions
- [[PR 519]](https://github.com/lanl/parthenon/pull/519) Add checksum to bash uploader script to verify file is trusted
- [[PR 549]](https://github.com/lanl/parthenon/pull/549) Add deep-code badge.
- [[PR 554]](https://github.com/lanl/parthenon/pull/554) Small fix to documentation related to python parthenon tools README
- [[PR 555](https://github.com/lanl/parthenon/pull/555) Added documentation for darwin CI and scripts
- [[PR 560]](https://github.com/lanl/parthenon/pull/560) Rename `png_files_to_upload` to more generic `figure_files_to_upload`
- [[PR 561]](https://github.com/lanl/parthenon/pull/561) Adding documentation to help with adding new performance regression tests.

### Removed (removing behavior/API/varaibles/...)
- [[PR 498]](https://github.com/lanl/parthenon/pull/498) Cleanup unused user hooks and variables
- [[PR 481]](https://github.com/lanl/parthenon/pull/481) Cleanup unused/untested/not fully ported code (mostly OpenMP and reconstruction)


## Release 0.5.0
Date: 03/30/2021

### Added (new features/APIs/variables/...)
- [[PR 475]](https://github.com/lanl/parthenon/pull/475) Add update function `UpdateWithFluxDivergence` and `gamma` variables to integrator to support low-storage, two stage integrators.
- [[PR 463]](https://github.com/lanl/parthenon/pull/463) Add `PARTHENON_ENABLE_TESTING` and `PARTHENON_ENABLE_PYTHON_MODULE_CHECK` option and documentation on how to use the regression testing framework downstream.
- [[PR 461]](https://github.com/lanl/parthenon/pull/461) A negative `dt` in an output block disables it.
- [[PR 439]](https://github.com/lanl/parthenon/pull/439) Add split initialization of environment (`ParthenonInitEnv()`) and packages and mesh (`ParthenonInitPackagesAndMesh()`) to `ParthenonManager`
- [[PR 406]](https://github.com/lanl/parthenon/pull/406) Add `stochastic_subgrid` example that performs a random amount of work per cell (drawn from a power law distribution)
- [[PR 440]](https://github.com/lanl/parthenon/pull/440) Add abstraction for allocating a `unique_ptr` to an object in device memory
- [[PR 438]](https://github.com/lanl/parthenon/pull/438) More diagnostic runtime output (AMR/Loadbalance and mesh structure) controlled via `parthenon/time/ncycle_out_mesh` input parameter (default 0 - off)
- [[PR 412]](https://github.com/lanl/parthenon/pull/412) Add capability to use host (pinned) memory for communication buffers (via `PARTHENON_ENABLE_HOST_COMM_BUFFERS` - default OFF)
- [[PR 359]](https://github.com/lanl/parthenon/pull/359) MeshBlockPack support for buffer pack and unpack of CellCentered Variables

### Changed (changing behavior/API/variables/...)
- [[PR 451]](https://github.com/lanl/parthenon/pull/451) Remove custom ran2 interface and source
- [[PR 425]](https://github.com/lanl/parthenon/pull/425) Remove ambiguity in package names. `Packages_t` no longer has an `operator[]` method. This has been replaced with `Add` and `Get`.
- [[PR 359]](https://github.com/lanl/parthenon/pull/359) Templated inline reconstruction functions to support different types (e.g., `ParArray4D` or `ParArrayND`)

### Fixed (not changing behavior/API/variables/...)
- [[PR 468]](https://github.com/lanl/parthenon/pull/468) Fix extra `endl` in input CheckDesired
- [[PR 465]](https://github.com/lanl/parthenon/pull/465) Fix soft disable output for drivers without temporal evolution
- [[PR 453]](https://github.com/lanl/parthenon/pull/453) Fix array bounds for AMR hierarchy log and use vector instead of `unique_ptr`
- [[PR 441]](https://github.com/lanl/parthenon/pull/441) Fixed type in input parsing of `pack_size`

### Infrastructure (changes irrelevant to downstream codes)
- [[PR 436]](https://github.com/lanl/parthenon/pull/436) Update Summit build doc and machine file
- [[PR 435]](https://github.com/lanl/parthenon/pull/435) Fix ctest logic for parsing number of ranks in MPI tests
- [[PR 407]](https://github.com/lanl/parthenon/pull/407) More cleanup, removed old bash scripts for CI.
- [[PR 428]](https://github.com/lanl/parthenon/pull/428) Triad Copyright 2021
- [[PR 413]](https://github.com/lanl/parthenon/pull/413) LANL Snow machine configuration
- [[PR 390]](https://github.com/lanl/parthenon/pull/390) Resolve `@PAR_ROOT@` to parthenon root rather than the location of the current source directory
- [[PR 443]](https://github.com/lanl/parthenon/pull/443) Fix Darwin machine config - use spectrum mpi
- [[PR 444]](https://github.com/lanl/parthenon/pull/444) Writes performance metrics to file for advection test
- [[PR 452]](https://github.com/lanl/parthenon/pull/452) Disable copyright check and linting by default, add CI check for copyright
- [[PR 473]](https://github.com/lanl/parthenon/pull/473) Added documentation for forked pr

## Release 0.4.0
Date: 01/19/2021

### Added (new features/APIs/variables/...)
- [[PR 434]](https://github.com/lanl/parthenon/pull/434) Allow the number of ghost zones to be set via the input file
- [[PR 400]](https://github.com/lanl/parthenon/pull/400) Extend `StateDescriptor` for customizable output via user-customizable function pointers `PreStepDiagnosticsMesh` and `PostStepDiagnosticsMesh`
- [[PR 391]](https://github.com/lanl/parthenon/pull/391) Add `VariablePack<T>::GetSparseId` and `VariablePack<T>::GetSparseIndex` to return global sparse ids and pack-local sparse index, repsectively.
- [[PR 381]](https://github.com/lanl/parthenon/pull/381) Overload `DataCollection::Add` to build `MeshData` and `MeshBlockData` objects with a subset of variables.
- [[PR 378]](https://github.com/lanl/parthenon/pull/378) Add Kokkos profiling regions throughout the code to allow the collection characteristic application profiles
- [[PR 358]](https://github.com/lanl/parthenon/pull/358) Generalize code that interfaces with downstream apps to work with both `MeshData` and `MeshBlockData`.
- [[PR 335]](https://github.com/lanl/parthenon/pull/335) Support for project-relative `MACHINE_CFG` with `@PAR_ROOT@`
- [[PR 328]](https://github.com/lanl/parthenon/pull/328) New `MeshBlock` packing interface using `DataCollection`s of `MeshData` and `MeshBlockData`.
- [[PR 386]](https://github.com/lanl/parthenon/pull/386) Introduce `Private`, `Provides`, `Requires`, and `Overridable` variable metadata, allowing fine-grained control of conflict resolution between packages.

### Changed (changing behavior/API/variables/...)
- [[PR 393]](https://github.com/lanl/parthenon/pull/393) Small refactor to make driver code more flexible for downstream apps.
- [[PR 400]](https://github.com/lanl/parthenon/pull/400) Change `Mesh`, `ApplicationInput`, and `Driver` to suppport pre- and post- step user work
- [[PR 394]](https://github.com/lanl/parthenon/pull/394) Make `Params.Get` const-correct.
- [[PR 332]](https://github.com/lanl/parthenon/pull/332) Rewrote boundary conditions to work on GPUs with variable packs. Re-enabled user-defined boundary conditions via `ApplicationInput`.

### Fixed (not changing behavior/API/variables/...)
- [[\#401]](https://github.com/lanl/parthenon/issues/401) Fix missing initial timestep for MeshData functions
- [[PR 387]](https://github.com/lanl/parthenon/pull/387) Add missing const that was needed
- [[PR 353]](https://github.com/lanl/parthenon/pull/353) Fixed small error in input\_parameter logic
- [[PR 352]](https://github.com/lanl/parthenon/pull/352) Code compiles cleanly (no warnings) with nvcc_wrapper

### Infrastructure (changes irrelevant to downstream codes)
- [[PR 392]](https://github.com/lanl/parthenon/pull/392) Fix C++ linting for when parthenon is a submodule
- [[PR 335]](https://github.com/lanl/parthenon/pull/335) New machine configuration file for LANL's Darwin cluster
- [[PR 200]](https://github.com/lanl/parthenon/pull/200) Adds support for running CI on POWER9 nodes.
- [[PR 347]](https://github.com/lanl/parthenon/pull/347) Speed up darwin CI by using pre installed spack packages from project space
- [[PR 368]](https://github.com/lanl/parthenon/pull/368) Fixes false positive in CI.
- [[PR 369]](https://github.com/lanl/parthenon/pull/369) Initializes submodules when running on darwin CI.
- [[PR 382]](https://github.com/lanl/parthenon/pull/382) Adds output on fail for fast CI implementation on Darwin.
- [[PR 362]](https://github.com/lanl/parthenon/pull/362) Small fix to clean regression tests output folder on reruns
- [[PR 403]](https://github.com/lanl/parthenon/pull/403) Cleanup Codacy warnings
- [[PR 377]](https://github.com/lanl/parthenon/pull/377) New machine configuration file for LLNL's RZAnsel cluster

### Removed (removing behavior/API/varaibles/...)
- [[PR 410]](https://github.com/lanl/parthenon/pull/410) Addresses issue of cpp linter calling python instead of python3

## Release 0.3.0
Date: 10/29/2020

### Added (new features/APIs/variables/...)
- [[PR 317]](https://github.com/lanl/parthenon/pull/317) Add initial support for particles (no MPI support)
- [[PR 311]](https://github.com/lanl/parthenon/pull/311) Bugfix::Restart. Fixed restart parallel bug and also restart bug for simulations with reflecting boundary conditions.  Added ability to write restart files with or without ghost cells by setting `ghost_zones` in the output block similar to other output formats.
- [[PR 314]](https://github.com/lanl/parthenon/pull/314) Generalized `par_for` abstractions to provide for reductions with a consistent interface.
- [[PR 308]](https://github.com/lanl/parthenon/pull/308) Added the ability to register and name `MeshBlockPack`s in the `Mesh` or in package initialization.
- [[PR 285]](https://github.com/lanl/parthenon/pull/285) Parthenon can now be linked in CMake as `Parthenon::parthenon` when used as a subdirectory, matching install.

### Changed (changing behavior/API/variables/...)
- [[PR 303]](https://github.com/lanl/parthenon/pull/303) Changed `Mesh::BlockList` from a `std::list<MeshBlock>` to a `std::vector<std::shared_ptr<MeshBlock>>`, making `FindMeshBlock` run in constant, rather than linear, time. Loops over `block_list` in application drivers must be cahnged accordingly.
- [[PR 300]](https://github.com/lanl/parthenon/pull/300): Changes to `AddTask` function signature. Requires re-ordering task dependency argument to front.
- [[PR 307]](https://github.com/lanl/parthenon/pull/307) Changed back-pointers in mesh structure to weak pointers. Cleaned up `MeshBlock` constructor and implemented `MeshBlock` factory function.

### Fixed (not changing behavior/API/variables/...)
- [[PR 293]](https://github.com/lanl/parthenon/pull/293) Changed `VariablePack` and related objects to use `ParArray1D` objects instead of `ParArrayND` objects under the hood to reduce the size of the captured objects.
- [[PR 313]](https://github.com/lanl/parthenon/pull/313) Add include guards for Kokkos in cmake.
- [[PR 321]](https://github.com/lanl/parthenon/pull/321) Make inner loop pattern tags constexpr

### Infrastructure (changes irrelevant to downstream codes)
- [[PR 336]](https://github.com/lanl/parthenon/pull/336) Automated testing now checks for extraneous HtoD or DtoH copies.
- [[PR 325]](https://github.com/lanl/parthenon/pull/325) Fixes regression in convergence tests with multiple MPI ranks.
- [[PR 310]](https://github.com/lanl/parthenon/pull/310) Fix Cuda 11 builds.
- [[PR 281]](https://github.com/lanl/parthenon/pull/281) Allows one to run regression tests with more than one cuda device, Also improves readability of regression tests output.
- [[PR 330]](https://github.com/lanl/parthenon/pull/330) Fixes restart regression test.


## Release 0.2.0
Date: 9/12/2020

### Added
- [[PR 250]](https://github.com/lanl/parthenon/pull/250) Feature::Restart. If output file format 'rst' is specified restart files are written using independent variables and those marked with Restart metadata flag.  Simulations can be restarted with a '-r \<restartFile\>' argument to the code.
- [[PR 263]](https://github.com/lanl/parthenon/pull/263) Added MeshBlockPack, a mechanism for looping over the whole mesh at once within a `Kokkos` kernel. See [documentation](docs/mesh/packing.md)
- [[PR 267]](https://github.com/lanl/parthenon/pull/267) Introduced TaskRegions and TaskCollections to allow for task launches on multiple blocks.
- [[PR 287]](https://github.com/lanl/parthenon/pull/287) Added machine configuration file for compile options, see [documentation](https://github.com/lanl/parthenon/blob/develop/docs/building.md#default-machine-configurations)
- [[PR 290]](https://github.com/lanl/parthenon/pull/290) Added per cycle performance output diagnostic.
- [[PR 298]](https://github.com/lanl/parthenon/pull/298) Introduced Partition, a tiny utility for partitioning STL containers. Used for MeshBlockPacks, to enable packing over a fraction of the mesh.

### Changed
- [\#68](https://github.com/lanl/parthenon/issues/68) Moved default `par_for` wrappers to `MeshBlock`
- [[PR 243]](https://github.com/lanl/parthenon/pull/243) Automatically find/check Python version used in regression tests. Bumps CMake minimum version to 3.12
- [[PR 266]](https://github.com/lanl/parthenon/pull/266): It is no longer necessary to specify Kokkos_ENABLE_OPENMP this is by default enabled, to turn off one can specify PARTHENON_DISABLE_OPENMP.

### Fixed
- [[PR 271]](https://github.com/lanl/parthenon/issues/256): Fix setting default CXX standard.
- [[PR 262]](https://github.com/lanl/parthenon/pull/262) Fix setting of "coverage" label in testing. Automatically applies coverage tag to all tests not containing "performance" label.
- [[PR 276]](https://github.com/lanl/parthenon/pull/276) Decrease required Python version from 3.6 to 3.5.
- [[PR 283]](https://github.com/lanl/parthenon/pull/283) Change CI to extended nightly develop tests and short push tests.
- [[PR 291]](https://github.com/lanl/parthenon/pull/291) Adds Task Diagram to documentation.

### Removed
- [[PR 282]](https://github.com/lanl/parthenon/pull/282) Integrated MeshBlockPack and tasking in pi example
- [[PR 294]](https://github.com/lanl/parthenon/pull/294) Fix `IndexShape::GetTotal(IndexDomain)` - previously was returning opposite of expected domain result.

## Release 0.1.0
Date: 8/4/2020

Initial release of Parthenon AMR infrastructure.

### Changed
- [[PR 214]](https://github.com/lanl/parthenon/pull/214): The weak linked routines for user-specified parthenon behavior have been removed in favor of a more portable approach. See [the documentation](docs/README.md#user-specified-internal-functions).<|MERGE_RESOLUTION|>--- conflicted
+++ resolved
@@ -3,11 +3,8 @@
 ## Current develop
 
 ### Added (new features/APIs/variables/...)
-<<<<<<< HEAD
+- [[PR 654]](https://github.com/lanl/parthenon/pull/654) Add option for returning FlatIdx when requested variable doesn't exist
 - [[PR 653]](https://github.com/lanl/parthenon/pull/653) Allow for multi-D particle variables
-=======
-- [[PR 654]](https://github.com/lanl/parthenon/pull/654) Add option for returning FlatIdx when requested variable doesn't exist
->>>>>>> 1d722271
 - [[PR 622]](https://github.com/lanl/parthenon/pull/622) Extend reduction framework to support more general data types. Now uses PR 623.
 - [[PR 619]](https://github.com/lanl/parthenon/pull/619) Sort particles by cell
 - [[PR 605]](https://github.com/lanl/parthenon/pull/605) Add output triggering by signaling.
