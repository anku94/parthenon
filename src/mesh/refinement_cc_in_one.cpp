//========================================================================================
// Parthenon performance portable AMR framework
// Copyright(C) 2020 The Parthenon collaboration
// Licensed under the 3-clause BSD License, see LICENSE file for details
//========================================================================================
// (C) (or copyright) 2020-2021. Triad National Security, LLC. All rights reserved.
//
// This program was produced under U.S. Government contract 89233218CNA000001
// for Los Alamos National Laboratory (LANL), which is operated by Triad
// National Security, LLC for the U.S. Department of Energy/National Nuclear
// Security Administration. All rights in the program are reserved by Triad
// National Security, LLC, and the U.S. Department of Energy/National Nuclear
// Security Administration. The Government is granted for itself and others
// acting on its behalf a nonexclusive, paid-up, irrevocable worldwide license
// in this material to reproduce, prepare derivative works, distribute copies to
// the public, perform publicly and display publicly, and to permit others to do
// so.
//========================================================================================

#include "mesh/refinement_cc_in_one.hpp"

#include "kokkos_abstraction.hpp"

namespace parthenon {
namespace cell_centered_refinement {

void Restrict(cell_centered_bvars::BufferCache_t &info, IndexShape &cellbounds,
              IndexShape &c_cellbounds) {
  const IndexDomain interior = IndexDomain::interior;
  const IndexDomain entire = IndexDomain::entire;
  auto ckb = c_cellbounds.GetBoundsK(interior);
  auto cjb = c_cellbounds.GetBoundsJ(interior);
  auto cib = c_cellbounds.GetBoundsI(interior);
  auto kb = cellbounds.GetBoundsK(interior);
  auto jb = cellbounds.GetBoundsJ(interior);
  auto ib = cellbounds.GetBoundsI(interior);

  // TODO(BRR) nbuffers is currently always 1. In the future nbuffers could be > 1 to
  // improve performance.
  const int nbuffers = info.extent_int(0);
  const int scratch_level = 1; // 0 is actual scratch (tiny); 1 is HBM
  size_t scratch_size_in_bytes = 1;

  if (cellbounds.ncellsk(entire) > 1) { // 3D
    par_for_outer(
        DEFAULT_OUTER_LOOP_PATTERN, "RestrictCellCenteredValues3d", DevExecSpace(),
        scratch_size_in_bytes, scratch_level, 0, nbuffers - 1,
        KOKKOS_LAMBDA(team_mbr_t team_member, const int buf) {
          if (info(buf).allocated && info(buf).restriction) {
            par_for_inner(
                inner_loop_pattern_ttr_tag, team_member, 0, info(buf).Nt - 1, 0,
                info(buf).Nu - 1, 0, info(buf).Nv - 1, info(buf).sk, info(buf).ek,
                info(buf).sj, info(buf).ej, info(buf).si, info(buf).ei,
                [&](const int l, const int m, const int n, const int ck, const int cj,
                    const int ci) {
                  const int k = (ck - ckb.s) * 2 + kb.s;
                  const int j = (cj - cjb.s) * 2 + jb.s;
                  const int i = (ci - cib.s) * 2 + ib.s;
                  // KGF: add the off-centered quantities first to preserve FP
                  // symmetry
                  const Real vol000 = info(buf).coords.Volume(k, j, i);
                  const Real vol001 = info(buf).coords.Volume(k, j, i + 1);
                  const Real vol010 = info(buf).coords.Volume(k, j + 1, i);
                  const Real vol011 = info(buf).coords.Volume(k, j + 1, i + 1);
                  const Real vol100 = info(buf).coords.Volume(k + 1, j, i);
                  const Real vol101 = info(buf).coords.Volume(k + 1, j, i + 1);
                  const Real vol110 = info(buf).coords.Volume(k + 1, j + 1, i);
                  const Real vol111 = info(buf).coords.Volume(k + 1, j + 1, i + 1);
                  Real tvol = ((vol000 + vol010) + (vol001 + vol011)) +
                              ((vol100 + vol110) + (vol101 + vol111));
                  // KGF: add the off-centered quantities first to preserve FP
                  // symmetry
                  auto &coarse = info(buf).coarse;
                  auto &fine = info(buf).fine;
                  coarse(l, m, n, ck, cj, ci) =
                      (((fine(l, m, n, k, j, i) * vol000 +
                         fine(l, m, n, k, j + 1, i) * vol010) +
                        (fine(l, m, n, k, j, i + 1) * vol001 +
                         fine(l, m, n, k, j + 1, i + 1) * vol011)) +
                       ((fine(l, m, n, k + 1, j, i) * vol100 +
                         fine(l, m, n, k + 1, j + 1, i) * vol110) +
                        (fine(l, m, n, k + 1, j, i + 1) * vol101 +
                         fine(l, m, n, k + 1, j + 1, i + 1) * vol111))) /
                      tvol;
                });
          }
        });
  } else if (cellbounds.ncellsj(entire) > 1) { // 2D
    par_for_outer(
        DEFAULT_OUTER_LOOP_PATTERN, "RestrictCellCenteredValues2d", DevExecSpace(),
        scratch_size_in_bytes, scratch_level, 0, nbuffers - 1,
        KOKKOS_LAMBDA(team_mbr_t team_member, const int buf) {
          if (info(buf).allocated && info(buf).restriction) {
            const int k = kb.s;
            par_for_inner(
                inner_loop_pattern_ttr_tag, team_member, 0, info(buf).Nt - 1, 0,
<<<<<<< HEAD
                info(buf).Nv - 1, 0, info(buf).Nv - 1, info(buf).sj, info(buf).ej,
=======
                info(buf).Nu - 1, 0, info(buf).Nv - 1, info(buf).sj, info(buf).ej,
>>>>>>> ae01b9e8
                info(buf).si, info(buf).ei,
                [&](const int l, const int m, const int n, const int cj, const int ci) {
                  const int j = (cj - cjb.s) * 2 + jb.s;
                  const int i = (ci - cib.s) * 2 + ib.s;
                  // KGF: add the off-centered quantities first to preserve FP
                  // symmetry
                  const Real vol00 = info(buf).coords.Volume(k, j, i);
                  const Real vol10 = info(buf).coords.Volume(k, j + 1, i);
                  const Real vol01 = info(buf).coords.Volume(k, j, i + 1);
                  const Real vol11 = info(buf).coords.Volume(k, j + 1, i + 1);
                  Real tvol = (vol00 + vol10) + (vol01 + vol11);

                  // KGF: add the off-centered quantities first to preserve FP
                  // symmetry
                  auto &coarse = info(buf).coarse;
                  auto &fine = info(buf).fine;
                  coarse(l, m, n, 0, cj, ci) =
                      ((fine(l, m, n, 0, j, i) * vol00 +
                        fine(l, m, n, 0, j + 1, i) * vol10) +
                       (fine(l, m, n, 0, j, i + 1) * vol01 +
                        fine(l, m, n, 0, j + 1, i + 1) * vol11)) /
                      tvol;
                });
          }
        });
  } else if (cellbounds.ncellsi(entire) > 1) { // 1D
    par_for_outer(
        DEFAULT_OUTER_LOOP_PATTERN, "RestrictCellCenteredValues1d", DevExecSpace(),
        scratch_size_in_bytes, scratch_level, 0, nbuffers - 1,
        KOKKOS_LAMBDA(team_mbr_t team_member, const int buf) {
          if (info(buf).allocated && info(buf).restriction) {
            const int ck = ckb.s;
            const int cj = cjb.s;
            const int k = kb.s;
            const int j = jb.s;
            par_for_inner(
                inner_loop_pattern_ttr_tag, team_member, 0, info(buf).Nt - 1, 0,
                info(buf).Nu - 1, 0, info(buf).Nv - 1, info(buf).si, info(buf).ei,
                [&](const int l, const int m, const int n, const int ci) {
                  const int i = (ci - cib.s) * 2 + ib.s;
                  const Real vol0 = info(buf).coords.Volume(k, j, i);
                  const Real vol1 = info(buf).coords.Volume(k, j, i + 1);
                  Real tvol = vol0 + vol1;
                  auto &coarse = info(buf).coarse;
                  auto &fine = info(buf).fine;
                  coarse(l, m, n, ck, cj, ci) = (fine(l, m, n, k, j, i) * vol0 +
                                                 fine(l, m, n, k, j, i + 1) * vol1) /
                                                tvol;
                });
          }
        });
  }
}

std::vector<bool> ComputePhysicalRestrictBoundsAllocStatus(MeshData<Real> *md) {
  Kokkos::Profiling::pushRegion("ComputePhysicalRestrictBoundsAllocStatus_MeshData");
  std::vector<bool> alloc_status;
  for (int block = 0; block < md->NumBlocks(); ++block) {
    auto &rc = md->GetBlockData(block);
    auto pmb = rc->GetBlockPointer();
    int nrestrictions = pmb->pbval->NumRestrictions();
    for (auto &v : rc->GetCellVariableVector()) {
      if (v->IsSet(parthenon::Metadata::FillGhost)) {
        int num_bufs = nrestrictions * (v->GetDim(6)) * (v->GetDim(5));
        for (int i = 0; i < num_bufs; ++i) {
          alloc_status.push_back(v->IsAllocated());
        }
      }
    }
  }

  Kokkos::Profiling::popRegion(); // ComputePhysicalRestrictBoundsAllocStatus_MeshData
  return alloc_status;
}

TaskStatus RestrictPhysicalBounds(MeshData<Real> *md) {
  Kokkos::Profiling::pushRegion("Task_RestrictPhysicalBounds_MeshData");

  // get alloc status
  auto alloc_status = ComputePhysicalRestrictBoundsAllocStatus(md);

  auto info = md->GetRestrictBuffers();
  if (!info.is_allocated() || (alloc_status != md->GetRestrictBufAllocStatus())) {
    ComputePhysicalRestrictBounds(md);
    info = md->GetRestrictBuffers();
  }

  auto &rc = md->GetBlockData(0);
  auto pmb = rc->GetBlockPointer();
  IndexShape cellbounds = pmb->cellbounds;
  IndexShape c_cellbounds = pmb->c_cellbounds;

  Restrict(info, cellbounds, c_cellbounds);

  Kokkos::Profiling::popRegion(); // Task_RestrictPhysicalBounds_MeshData
  return TaskStatus::complete;
}

void ComputePhysicalRestrictBounds(MeshData<Real> *md) {
  Kokkos::Profiling::pushRegion("ComputePhysicalRestrictBounds_MeshData");
  auto alloc_status = ComputePhysicalRestrictBoundsAllocStatus(md);

  cell_centered_bvars::BufferCache_t info("physical restriction bounds",
                                          alloc_status.size());
  auto info_h = Kokkos::create_mirror_view(info);
  int idx = 0;
  for (int block = 0; block < md->NumBlocks(); ++block) {
    auto &rc = md->GetBlockData(block);
    auto pmb = rc->GetBlockPointer();
    for (auto &v : rc->GetCellVariableVector()) {
      if (v->IsSet(parthenon::Metadata::FillGhost)) {
        pmb->pbval->FillRestrictionMetadata(info_h, idx, v);
      }
    }
  }
  PARTHENON_DEBUG_REQUIRE(idx == alloc_status.size(), "All buffers accounted for");
  Kokkos::deep_copy(info, info_h);

  md->SetRestrictBuffers(info, alloc_status);

  Kokkos::Profiling::popRegion(); // ComputePhysicalRestrictBounds_MeshData
}

} // namespace cell_centered_refinement
} // namespace parthenon<|MERGE_RESOLUTION|>--- conflicted
+++ resolved
@@ -94,11 +94,7 @@
             const int k = kb.s;
             par_for_inner(
                 inner_loop_pattern_ttr_tag, team_member, 0, info(buf).Nt - 1, 0,
-<<<<<<< HEAD
-                info(buf).Nv - 1, 0, info(buf).Nv - 1, info(buf).sj, info(buf).ej,
-=======
                 info(buf).Nu - 1, 0, info(buf).Nv - 1, info(buf).sj, info(buf).ej,
->>>>>>> ae01b9e8
                 info(buf).si, info(buf).ei,
                 [&](const int l, const int m, const int n, const int cj, const int ci) {
                   const int j = (cj - cjb.s) * 2 + jb.s;
