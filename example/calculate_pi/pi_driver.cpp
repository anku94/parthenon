//========================================================================================
// (C) (or copyright) 2020. Triad National Security, LLC. All rights reserved.
//
// This program was produced under U.S. Government contract 89233218CNA000001 for Los
// Alamos National Laboratory (LANL), which is operated by Triad National Security, LLC
// for the U.S. Department of Energy/National Nuclear Security Administration. All rights
// in the program are reserved by Triad National Security, LLC, and the U.S. Department
// of Energy/National Nuclear Security Administration. The Government is granted for
// itself and others acting on its behalf a nonexclusive, paid-up, irrevocable worldwide
// license in this material to reproduce, prepare derivative works, distribute copies to
// the public, perform publicly and display publicly, and to permit others to do so.
//========================================================================================

// Standard Includes
#include <fstream>
#include <memory>
<<<<<<< HEAD
=======
#include <string>
>>>>>>> 0162ffa0
#include <vector>

// Parthenon Includes
#include <parthenon/driver.hpp>

// Local Includes
#include "calculate_pi.hpp"
#include "pi_driver.hpp"

// Preludes
using namespace parthenon::driver::prelude;

using pi::PiDriver;

Packages_t ProcessPackages(std::unique_ptr<ParameterInput> &pin);

int main(int argc, char *argv[]) {
  ParthenonManager pman;

  pman.app_input->ProcessPackages = ProcessPackages;

  auto manager_status = pman.ParthenonInit(argc, argv);
  if (manager_status == ParthenonStatus::complete) {
    pman.ParthenonFinalize();
    return 0;
  }
  if (manager_status == ParthenonStatus::error) {
    pman.ParthenonFinalize();
    return 1;
  }

  PiDriver driver(pman.pinput.get(), pman.app_input.get(), pman.pmesh.get());

  auto driver_status = driver.Execute();

  // call MPI_Finalize if necessary
  pman.ParthenonFinalize();

  return 0;
}

// can be used to set global properties that all meshblocks want to know about
// no need in this app so use the weak version that ships with parthenon
// Properties_t ParthenonManager::ProcessProperties(std::unique_ptr<ParameterInput>& pin)
// {
//  Properties_t props;
//  return props;
//}

Packages_t ProcessPackages(std::unique_ptr<ParameterInput> &pin) {
  Packages_t packages;
  // only have one package for this app, but will typically have more things added to
  packages["calculate_pi"] = calculate_pi::Initialize(pin.get());
  return packages;
}

// this should set up initial conditions of independent variables on the block
// this app only has one variable of derived type, so nothing to do here.
// in this case, just use the weak version
// void MeshBlock::ProblemGenerator(ParameterInput *pin) {
//  // nothing to do here for this app
//}

// applications can register functions to fill shared derived quantities
// before and/or after all the package FillDerived call backs
// in this case, just use the weak version that sets these to nullptr
// void ParthenonManager::SetFillDerivedFunctions() {
//  FillDerivedVariables::SetFillDerivedFunctions(nullptr,nullptr);
//}

parthenon::DriverStatus PiDriver::Execute() {
  // this is where the main work is orchestrated
  // No evolution in this driver.  Just calculates something once.
  // For evolution, look at the EvolutionDriver
  PreExecute();

  pouts->MakeOutputs(pmesh, pinput);

<<<<<<< HEAD
=======
  // The task lists constructed depends on whether we're doing local tasking
  // or a global meshpack.
>>>>>>> 0162ffa0
  ConstructAndExecuteTaskLists<>(this);

  // Retrive and MPI reduce the area from mesh params
  auto &area = pmesh->packages["calculate_pi"]->Param<Real>("area");

#ifdef MPI_PARALLEL
  Real pi_val;
  MPI_Reduce(&area, &pi_val, 1, MPI_PARTHENON_REAL, MPI_SUM, 0, MPI_COMM_WORLD);
#else
  Real pi_val = area;
#endif
  pmesh->mbcnt = pmesh->nbtotal; // this is how many blocks were processed
  PostExecute(pi_val);
  return DriverStatus::complete;
}

void PiDriver::PostExecute(Real pi_val) {
  if (my_rank == 0) {
    std::cout << std::endl
              << std::endl
              << "PI = " << pi_val << "    rel error = " << (pi_val - M_PI) / M_PI
              << std::endl
              << std::endl;

    std::fstream fs;
    fs.open("summary.txt", std::fstream::out);
    fs << "PI = " << pi_val << std::endl;
    fs << "rel error = " << (pi_val - M_PI) / M_PI << std::endl;
    fs.close();
  }
  Driver::PostExecute();
}

TaskCollection PiDriver::MakeTasks(std::vector<MeshBlock *> blocks) {
<<<<<<< HEAD
  using calculate_pi::ComputeAreas;
  TaskCollection tc;
  TaskRegion &tr = tc.AddRegion(1);
  TaskID none(0);
  auto get_area = tr[0].AddTask(ComputeAreas, none, blocks);
=======
  using calculate_pi::ComputeArea;
  using calculate_pi::ComputeAreaOnMesh;
  using calculate_pi::RetrieveAreas;
  TaskCollection tc;
  if (pinput->GetOrAddBoolean("Pi", "use_mesh_pack", false)) {
    TaskRegion &tr = tc.AddRegion(1);
    {
      // tasks should be local per region. Be sure to scope them appropriately.
      TaskID none(0);
      auto get_area = tr[0].AddTask(ComputeAreaOnMesh, none, blocks, pmesh->packages);
    }
  } else {
    // asynchronous region where area is computed per block
    TaskRegion &async_region = tc.AddRegion(blocks.size());
    for (int i = 0; i < blocks.size(); i++) {
      TaskID none(0);
      auto get_area = async_region[i].AddTask(ComputeArea, none, blocks[i]);
    }
    // synchronous region where the area is retrieved and accumulated
    // and stored in params
    TaskRegion &sync_region = tc.AddRegion(1);
    {
      TaskID none(0);
      auto get_area =
          sync_region[0].AddTask(RetrieveAreas, none, blocks, pmesh->packages);
    }
  }
>>>>>>> 0162ffa0
  return tc;
}<|MERGE_RESOLUTION|>--- conflicted
+++ resolved
@@ -14,10 +14,7 @@
 // Standard Includes
 #include <fstream>
 #include <memory>
-<<<<<<< HEAD
-=======
 #include <string>
->>>>>>> 0162ffa0
 #include <vector>
 
 // Parthenon Includes
@@ -96,11 +93,8 @@
 
   pouts->MakeOutputs(pmesh, pinput);
 
-<<<<<<< HEAD
-=======
   // The task lists constructed depends on whether we're doing local tasking
   // or a global meshpack.
->>>>>>> 0162ffa0
   ConstructAndExecuteTaskLists<>(this);
 
   // Retrive and MPI reduce the area from mesh params
@@ -135,13 +129,6 @@
 }
 
 TaskCollection PiDriver::MakeTasks(std::vector<MeshBlock *> blocks) {
-<<<<<<< HEAD
-  using calculate_pi::ComputeAreas;
-  TaskCollection tc;
-  TaskRegion &tr = tc.AddRegion(1);
-  TaskID none(0);
-  auto get_area = tr[0].AddTask(ComputeAreas, none, blocks);
-=======
   using calculate_pi::ComputeArea;
   using calculate_pi::ComputeAreaOnMesh;
   using calculate_pi::RetrieveAreas;
@@ -169,6 +156,5 @@
           sync_region[0].AddTask(RetrieveAreas, none, blocks, pmesh->packages);
     }
   }
->>>>>>> 0162ffa0
   return tc;
 }