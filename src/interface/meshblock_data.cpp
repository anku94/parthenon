//========================================================================================
// (C) (or copyright) 2020-2021. Triad National Security, LLC. All rights reserved.
//
// This program was produced under U.S. Government contract 89233218CNA000001 for Los
// Alamos National Laboratory (LANL), which is operated by Triad National Security, LLC
// for the U.S. Department of Energy/National Nuclear Security Administration. All rights
// in the program are reserved by Triad National Security, LLC, and the U.S. Department
// of Energy/National Nuclear Security Administration. The Government is granted for
// itself and others acting on its behalf a nonexclusive, paid-up, irrevocable worldwide
// license in this material to reproduce, prepare derivative works, distribute copies to
// the public, perform publicly and display publicly, and to permit others to do so.
//========================================================================================

#include "interface/meshblock_data.hpp"

#include <cstdlib>
#include <memory>
#include <sstream>
#include <unordered_set>
#include <utility>
#include <vector>

#include "bvals/cc/bvals_cc.hpp"
#include "interface/metadata.hpp"
#include "interface/variable.hpp"
#include "interface/variable_pack.hpp"
#include "mesh/mesh.hpp"
#include "mesh/meshblock.hpp"
#include "utils/error_checking.hpp"

namespace parthenon {

template <typename T>
void MeshBlockData<T>::Add(const std::vector<std::string> &labelArray,
                           const Metadata &metadata) {
  // generate the vector and call Add
  for (const auto &label : labelArray) {
    Add(label, metadata);
  }
}

///
/// The internal routine for allocating an array.  This subroutine
/// is topology aware and will allocate accordingly.
///
/// @param label the name of the variable
/// @param metadata the metadata associated with the variable
template <typename T>
void MeshBlockData<T>::Add(const std::string &label, const Metadata &metadata) {
  // branch on kind of variable
<<<<<<< HEAD
  if (metadata.Where() == Metadata::Node) {
    PARTHENON_THROW("Node variables are not implemented yet");
=======
  if (metadata.IsSet(Metadata::Sparse)) {
    // add a sparse variable
    if (sparseMap_.find(label) == sparseMap_.end()) {
      auto sv = std::make_shared<SparseVariable<T>>(label, metadata);
      Add(sv);
    }
    int varIndex = metadata.GetSparseId();
    sparseMap_[label]->Add(varIndex, arrDims);
    auto &v = sparseMap_[label]->Get(varIndex);
    v->allocateComms(pmy_block);
>>>>>>> f1271de2
  } else if (metadata.Where() == Metadata::Edge) {
    // add an edge variable
    std::cerr << "Accessing unliving edge array in stage" << std::endl;
    std::exit(1);
    // s->_edgeVector.push_back(
    //     new EdgeVariable(label, metadata,
    //                      pmy_block->ncells3, pmy_block->ncells2, pmy_block->ncells1));
  } else if (metadata.Where() == Metadata::Face) {
    if (!(metadata.IsSet(Metadata::OneCopy))) {
      std::cerr << "Currently one one-copy face fields are supported" << std::endl;
      std::exit(1);
    }
    if (metadata.IsSet(Metadata::FillGhost)) {
      std::cerr << "Ghost zones not yet supported for face fields" << std::endl;
      std::exit(1);
    }
    // add a face variable
    auto pfv = std::make_shared<FaceVariable<T>>(label, metadata);
    Add(pfv);
  } else {
    auto sv = std::make_shared<CellVariable<T>>(label, metadata);
    Add(sv);
<<<<<<< HEAD

    if (!sv->IsSparse()) {
      sv->Allocate(pmy_block);
    }
=======
    sv->allocateComms(pmy_block);
>>>>>>> f1271de2
  }
}

// Constructor for getting sub-containers
// the variables returned are all shallow copies of the src container.
// Optionally extract only some of the sparse ids of src variable.
template <typename T>
MeshBlockData<T>::MeshBlockData(const MeshBlockData<T> &src,
                                const std::vector<std::string> &names) {
  SetBlockPointer(src);

  auto var_map = src.GetCellVariableMap();
  auto face_map = src.GetFaceMap();

  for (std::string name : names) {
    bool found = false;
    auto v = var_map.find(name);
    if (v != var_map.end()) {
      Add(v->second);
      found = true;
    }

    auto fv = face_map.find(name);
    if (fv != face_map.end()) {
      if (found) {
        std::stringstream msg;
        msg << "MeshBlockData: " << name << " found more than once!" << std::endl;
        PARTHENON_THROW(msg);
      }
      found = true;
      Add(fv->second);
    }

    if (!found) {
      std::stringstream msg;
      msg << "MeshBlockData: " << name << " not found!" << std::endl;
      PARTHENON_THROW(msg);
    }
  }
}

template <typename T>
MeshBlockData<T>::MeshBlockData(const MeshBlockData<T> &src,
                                const std::vector<MetadataFlag> &flags) {
  SetBlockPointer(src);

  auto var_map = src.GetCellVariableMap();
  auto face_map = src.GetFaceMap();

  for (auto &it : var_map) {
    auto n = it.first;
    auto v = it.second;
    if (v->metadata().AnyFlagsSet(flags)) {
      Add(v);
    }
  }

  for (auto &it : face_map) {
    auto n = it.first;
    auto v = it.second;
    if (v->metadata().AnyFlagsSet(flags)) {
      Add(v);
    }
  }
}

// provides a container that has a single sparse slice
template <typename T>
std::shared_ptr<MeshBlockData<T>> MeshBlockData<T>::SparseSlice(int sparse_id) {
  auto c = std::make_shared<MeshBlockData<T>>();

  // copy in private data
  c.SetBlockPointer(GetBlockPointer());

  // Note that all dense variables get added
  for (auto v : varVector_) {
    if (!v->IsSparse() || (v->SparseID() == sparse_id)) {
      c->Add(v);
    }
  }
  // for (auto v : s->_edgeVector) {
  //   EdgeVariable *vNew = new EdgeVariable(v->label(), *v);
  //   c.s->_edgeVector.push_back(vNew);
  // }
  for (auto v : faceVector_) {
    c->Add(v);
  }

  return c;
}

/// Queries related to variable packs
/// TODO(JMM): Make sure this is thread-safe
/// TODO(JMM): Should the vector of names be sorted to enforce uniqueness?
/// This is a helper function that queries the cache for the given pack.
/// The strings are the keys and the lists are the values.
/// Inputs:
/// variables = forward list of shared pointers of vars to pack
/// fluxes = forward list of shared pointers of fluxes to pack
/// Outputs:
/// keys_out = pair of list of variable labels used to identify this variable-flux pack
/// vmap_out = std::map from names to std::pairs of indices
///        indices are the locations in the outer Kokkos::view of the pack
///        indices represent inclusive bounds for, e.g., a sparse or tensor-valued
///        variable.
template <typename T>
VariableFluxPack<T> MeshBlockData<T>::PackListedVariablesAndFluxes(
    const VarLabelList &var_list, const VarLabelList &flux_list,
    vpack_types::StringPair *keys_out, PackIndexMap *vmap_out) {

  vpack_types::StringPair keys =
      std::make_pair(std::move(var_list.labels()), std::move(flux_list.labels()));

  auto itr = varFluxPackMap_.find(keys);
  if (itr == varFluxPackMap_.end()) {
    FluxPackIndexPair<T> new_item;
    new_item.pack = MakeFluxPack(var_list.vars(), flux_list.vars(), &new_item.map);
    itr = varFluxPackMap_.insert({keys, new_item}).first;
  }

  if (keys_out != nullptr) {
    *keys_out = std::move(keys);
  }
  if (vmap_out != nullptr) {
    *vmap_out = itr->second.map;
  }

  return itr->second.pack;
}

/// This is a helper function that queries the cache for the given pack.
/// The strings are the key and the lists are the values.
/// Inputs:
/// vars = forward list of shared pointers of vars to pack
/// coarse = whether to use coarse pack map or not
/// Outputs:
/// key_out = list of variable labels used to identify this variable pack
/// vmap_out = std::map from names to std::pairs of indices
///        indices are the locations in the outer Kokkos::view of the pack
///        indices represent inclusive bounds for, e.g., a sparse or tensor-valued
///        variable.
template <typename T>
VariablePack<T> MeshBlockData<T>::PackListedVariables(const VarLabelList &var_list,
                                                      bool coarse,
                                                      std::vector<std::string> *key_out,
                                                      PackIndexMap *vmap_out) {
  const auto &key = var_list.labels();
  auto &packmap = coarse ? coarseVarPackMap_ : varPackMap_;

  auto itr = packmap.find(key);
  if (itr == packmap.end()) {
    PackIndexPair<T> new_item;
    new_item.pack = MakePack<T>(var_list.vars(), coarse, &new_item.map);
    itr = packmap.insert({key, new_item}).first;
  }

  if (key_out != nullptr) {
    *key_out = std::move(key);
  }
  if (vmap_out != nullptr) {
    *vmap_out = itr->second.map;
  }

  return itr->second.pack;
}

/***********************************/
/* PACK VARIABLES INTERFACE        */
/***********************************/

/// Variables and fluxes by Name
template <typename T>
VariableFluxPack<T> MeshBlockData<T>::PackVariablesAndFluxes(
    const std::vector<std::string> &var_names, const std::vector<std::string> &flx_names,
    const std::vector<int> &sparse_ids, PackIndexMap *vmap_out,
    vpack_types::StringPair *keys_out) {
  return PackListedVariablesAndFluxes(GetVariablesByName(var_names, sparse_ids),
                                      GetVariablesByName(flx_names, sparse_ids), keys_out,
                                      vmap_out);
}

/// Variables and fluxes by Metadata Flags
template <typename T>
VariableFluxPack<T> MeshBlockData<T>::PackVariablesAndFluxes(
    const std::vector<MetadataFlag> &flags, const std::vector<int> &sparse_ids,
    PackIndexMap *vmap_out, vpack_types::StringPair *keys_out) {
  return PackListedVariablesAndFluxes(GetVariablesByFlag(flags, sparse_ids),
                                      GetVariablesByFlag(flags, sparse_ids), keys_out,
                                      vmap_out);
}

/// All variables and fluxes by Metadata Flags
template <typename T>
VariableFluxPack<T>
MeshBlockData<T>::PackVariablesAndFluxes(const std::vector<int> &sparse_ids,
                                         PackIndexMap *vmap_out,
                                         vpack_types::StringPair *keys_out) {
  return PackListedVariablesAndFluxes(GetAllVariables(sparse_ids),
                                      GetAllVariables(sparse_ids), keys_out, vmap_out);
}

/// Variables by Name
template <typename T>
VariablePack<T> MeshBlockData<T>::PackVariables(const std::vector<std::string> &names,
                                                const std::vector<int> &sparse_ids,
                                                bool coarse, PackIndexMap *vmap_out,
                                                std::vector<std::string> *key_out) {
  return PackListedVariables(GetVariablesByName(names, sparse_ids), coarse, key_out,
                             vmap_out);
}

/// Variables by Metadata Flags
template <typename T>
VariablePack<T> MeshBlockData<T>::PackVariables(const std::vector<MetadataFlag> &flags,
                                                const std::vector<int> &sparse_ids,
                                                bool coarse, PackIndexMap *vmap_out,
                                                std::vector<std::string> *key_out) {
  return PackListedVariables(GetVariablesByFlag(flags, sparse_ids), coarse, key_out,
                             vmap_out);
}

/// All variables
template <typename T>
VariablePack<T> MeshBlockData<T>::PackVariables(const std::vector<int> &sparse_ids,
                                                bool coarse, PackIndexMap *vmap_out,
                                                std::vector<std::string> *key_out) {
  return PackListedVariables(GetAllVariables(sparse_ids), coarse, key_out, vmap_out);
}

// Get variables with the given names. The given name could either be a full variable
// label or a sparse base name. Optionally only extract sparse fields with a sparse id in
// the given set of sparse ids
template <typename T>
typename MeshBlockData<T>::VarLabelList
MeshBlockData<T>::GetVariablesByName(const std::vector<std::string> &names,
                                     const std::vector<int> &sparse_ids) {
  typename MeshBlockData<T>::VarLabelList var_list;
  std::unordered_set<int> sparse_ids_set(sparse_ids.begin(), sparse_ids.end());

  for (const auto &name : names) {
    const auto itr = varMap_.find(name);
    if (itr != varMap_.end()) {
      const auto &v = itr->second;
      // this name exists, add it
      var_list.Add(v, sparse_ids_set);
    } else {
      // check if this is a sparse base name, if so we get its pool of sparse_ids,
      // otherwise we get an empty pool
      const auto &sparse_pool = GetBlockPointer()->resolved_packages->SparseIdPool(name);

      // add all sparse ids of the pool
      for (const auto id : sparse_pool) {
        // this variable must exist, if it doesn't something is very wrong
        const auto &v = varMap_.at(MakeVarLabel(name, id));
        var_list.Add(v, sparse_ids_set);
      }
    }
  }

  return var_list;
}

// From a given container, extract all variables whose Metadata matchs the all of the
// given flags (if the list of flags is empty, extract all variables), optionally only
// extracting sparse fields with an index from the given list of sparse indices
template <typename T>
typename MeshBlockData<T>::VarLabelList
MeshBlockData<T>::GetVariablesByFlag(const std::vector<MetadataFlag> &flags,
                                     const std::vector<int> &sparse_ids) {
  typename MeshBlockData<T>::VarLabelList var_list;
  std::unordered_set<int> sparse_ids_set(sparse_ids.begin(), sparse_ids.end());

  // let's use varMap_ here instead of varVector_ because iterating over either has O(N)
  // complexity but with varMap_ we get a sorted list
  for (const auto &pair : varMap_) {
    const auto &v = pair.second;
    // add this variable to the list if the Metadata flags match or no flags are specified
    if (flags.empty() || v->metadata().AllFlagsSet(flags)) {
      var_list.Add(v, sparse_ids_set);
    }
  }

  return var_list;
}

template <typename T>
void MeshBlockData<T>::Remove(const std::string &label) {
  throw std::runtime_error("MeshBlockData<T>::Remove not yet implemented");
}

template <typename T>
TaskStatus MeshBlockData<T>::SendFluxCorrection() {
  Kokkos::Profiling::pushRegion("Task_SendFluxCorrection");
  for (auto &v : varVector_) {
    if (v->HasFluxes() && v->HasBoundaryVars()) {
      v->vbvar->SendFluxCorrection();
    }
  }
  for (auto &sv : sparseVector_) {
    if (sv->HasFluxes() && sv->HasBoundaryVars()) {
      CellVariableVector<T> vvec = sv->GetVector();
      for (auto &v : vvec) {
        v->vbvar->SendFluxCorrection();
      }
    }
  }
  Kokkos::Profiling::popRegion(); // Task_SendFluxCorrection
  return TaskStatus::complete;
}

template <typename T>
TaskStatus MeshBlockData<T>::ReceiveFluxCorrection() {
  Kokkos::Profiling::pushRegion("Task_ReceiveFluxCorrection");
  int success = 0, total = 0;
  for (auto &v : varVector_) {
    if (v->HasFluxes() && v->HasBoundaryVars()) {
      if (v->vbvar->ReceiveFluxCorrection()) success++;
      total++;
    }
  }
  for (auto &sv : sparseVector_) {
    if (sv->HasFluxes() && sv->HasBoundaryVars()) {
      CellVariableVector<T> vvec = sv->GetVector();
      for (auto &v : vvec) {
        if (v->vbvar->ReceiveFluxCorrection()) success++;
        total++;
      }
    }
  }
  Kokkos::Profiling::popRegion(); // Task_ReceiveFluxCorrection
  if (success == total) return TaskStatus::complete;
  return TaskStatus::incomplete;
}

template <typename T>
TaskStatus MeshBlockData<T>::SendBoundaryBuffers() {
  Kokkos::Profiling::pushRegion("Task_SendBoundaryBuffers_MeshBlockData");
  // sends the boundary
  debug = 0;
  for (auto &v : varVector_) {
    if (v->HasBoundaryVars()) {
      v->resetBoundary();
      v->vbvar->SendBoundaryBuffers();
    }
  }
  for (auto &sv : sparseVector_) {
    if (sv->HasBoundaryVars()) {
      CellVariableVector<T> vvec = sv->GetVector();
      for (auto &v : vvec) {
        v->resetBoundary();
        v->vbvar->SendBoundaryBuffers();
      }
    }
  }

  Kokkos::Profiling::popRegion(); // Task_SendBoundaryBuffers_MeshBlockData
  return TaskStatus::complete;
}

template <typename T>
void MeshBlockData<T>::SetupPersistentMPI() {
  // setup persistent MPI
  for (auto &v : varVector_) {
    if (v->HasBoundaryVars()) {
      v->resetBoundary();
      v->vbvar->SetupPersistentMPI();
    }
  }
  for (auto &sv : sparseVector_) {
    if (sv->HasBoundaryVars()) {
      CellVariableVector<T> vvec = sv->GetVector();
      for (auto &v : vvec) {
        v->resetBoundary();
        v->vbvar->SetupPersistentMPI();
      }
    }
  }
  return;
}

template <typename T>
TaskStatus MeshBlockData<T>::ReceiveBoundaryBuffers() {
  Kokkos::Profiling::pushRegion("Task_ReceiveBoundaryBuffers_MeshBlockData");
  bool ret = true;
  // receives the boundary
  for (auto &v : varVector_) {
    if (!v->mpiStatus) {
      if (v->HasBoundaryVars()) {
        // ret = ret & v->vbvar->ReceiveBoundaryBuffers();
        // In case we have trouble with multiple arrays causing
        // problems with task status, we should comment one line
        // above and uncomment the if block below
        v->resetBoundary();
        v->mpiStatus = v->vbvar->ReceiveBoundaryBuffers();
        ret = (ret & v->mpiStatus);
      }
    }
  }
  for (auto &sv : sparseVector_) {
    if (sv->HasBoundaryVars()) {
      CellVariableVector<T> vvec = sv->GetVector();
      for (auto &v : vvec) {
        if (!v->mpiStatus) {
          v->resetBoundary();
          v->mpiStatus = v->vbvar->ReceiveBoundaryBuffers();
          ret = (ret & v->mpiStatus);
        }
      }
    }
  }

  Kokkos::Profiling::popRegion(); // Task_ReceiveBoundaryBuffers_MeshBlockData
  if (ret) return TaskStatus::complete;
  return TaskStatus::incomplete;
}

template <typename T>
TaskStatus MeshBlockData<T>::ReceiveAndSetBoundariesWithWait() {
  Kokkos::Profiling::pushRegion("Task_ReceiveAndSetBoundariesWithWait");
  for (auto &v : varVector_) {
    if ((!v->mpiStatus) && v->HasBoundaryVars()) {
      v->resetBoundary();
      v->vbvar->ReceiveAndSetBoundariesWithWait();
      v->mpiStatus = true;
    }
  }
  for (auto &sv : sparseVector_) {
    if ((sv->HasBoundaryVars())) {
      CellVariableVector<T> vvec = sv->GetVector();
      for (auto &v : vvec) {
        if (!v->mpiStatus) {
          v->resetBoundary();
          v->vbvar->ReceiveAndSetBoundariesWithWait();
          v->mpiStatus = true;
        }
      }
    }
  }
  Kokkos::Profiling::popRegion(); // Task_ReceiveAndSetBoundariesWithWait
  return TaskStatus::complete;
}
// This really belongs in MeshBlockData.cpp. However if I put it in there,
// the meshblock file refuses to compile.  Don't know what's going on
// there, but for now this is the workaround at the expense of code
// bloat.
template <typename T>
TaskStatus MeshBlockData<T>::SetBoundaries() {
  Kokkos::Profiling::pushRegion("Task_SetBoundaries_MeshBlockData");
  // sets the boundary
  for (auto &v : varVector_) {
    if (v->HasBoundaryVars()) {
      v->resetBoundary();
      v->vbvar->SetBoundaries();
    }
  }
  for (auto &sv : sparseVector_) {
    if (sv->HasBoundaryVars()) {
      CellVariableVector<T> vvec = sv->GetVector();
      for (auto &v : vvec) {
        v->resetBoundary();
        v->vbvar->SetBoundaries();
      }
    }
  }
  Kokkos::Profiling::popRegion(); // Task_SetBoundaries_MeshBlockData
  return TaskStatus::complete;
}

template <typename T>
void MeshBlockData<T>::ResetBoundaryCellVariables() {
  Kokkos::Profiling::pushRegion("ResetBoundaryCellVariables");
  for (auto &v : varVector_) {
    if (v->HasBoundaryVars()) {
      v->vbvar->var_cc = v->data;
    }
  }
  for (auto &sv : sparseVector_) {
    if (sv->HasBoundaryVars()) {
      CellVariableVector<T> vvec = sv->GetVector();
      for (auto &v : vvec) {
        v->vbvar->var_cc = v->data;
      }
    }
  }
  Kokkos::Profiling::popRegion(); // ResetBoundaryCellVariables
}

template <typename T>
TaskStatus MeshBlockData<T>::StartReceiving(BoundaryCommSubset phase) {
  Kokkos::Profiling::pushRegion("Task_StartReceiving");
  for (auto &v : varVector_) {
    if (v->HasBoundaryVars()) {
      v->resetBoundary();
      v->vbvar->StartReceiving(phase);
      v->mpiStatus = false;
    }
  }
  for (auto &sv : sparseVector_) {
    if (sv->HasBoundaryVars()) {
      CellVariableVector<T> vvec = sv->GetVector();
      for (auto &v : vvec) {
        v->resetBoundary();
        v->vbvar->StartReceiving(phase);
        v->mpiStatus = false;
      }
    }
  }
  Kokkos::Profiling::popRegion(); // Task_StartReceiving
  return TaskStatus::complete;
}

template <typename T>
TaskStatus MeshBlockData<T>::ClearBoundary(BoundaryCommSubset phase) {
  Kokkos::Profiling::pushRegion("Task_ClearBoundary");
  for (auto &v : varVector_) {
    if (v->HasBoundaryVars()) {
      v->vbvar->ClearBoundary(phase);
    }
  }
  for (auto &sv : sparseVector_) {
    if (sv->HasBoundaryVars()) {
      CellVariableVector<T> vvec = sv->GetVector();
      for (auto &v : vvec) {
        v->vbvar->ClearBoundary(phase);
      }
    }
  }
  Kokkos::Profiling::popRegion(); // Task_ClearBoundary
  return TaskStatus::complete;
}

template <typename T>
void MeshBlockData<T>::RestrictBoundaries() {
  Kokkos::Profiling::pushRegion("RestrictBoundaries");
  // TODO(JMM): Change this upon refactor of BoundaryValues
  auto pmb = GetBlockPointer();
  pmb->pbval->RestrictBoundaries();
  Kokkos::Profiling::popRegion(); // RestrictBoundaries
}

template <typename T>
void MeshBlockData<T>::ProlongateBoundaries() {
  Kokkos::Profiling::pushRegion("ProlongateBoundaries");
  // TODO(JMM): Change this upon refactor of BoundaryValues
  auto pmb = GetBlockPointer();
  pmb->pbval->ProlongateBoundaries();
  Kokkos::Profiling::popRegion();
}

template <typename T>
void MeshBlockData<T>::Print() {
  std::cout << "Variables are:\n";
  for (auto v : varVector_) {
    std::cout << " cell: " << v->info() << std::endl;
  }
  for (auto v : faceVector_) {
    std::cout << " face: " << v->info() << std::endl;
  }
  for (auto v : sparseVector_) {
    std::cout << " sparse:" << v->info() << std::endl;
  }
}

template class MeshBlockData<double>;

} // namespace parthenon<|MERGE_RESOLUTION|>--- conflicted
+++ resolved
@@ -48,21 +48,8 @@
 template <typename T>
 void MeshBlockData<T>::Add(const std::string &label, const Metadata &metadata) {
   // branch on kind of variable
-<<<<<<< HEAD
   if (metadata.Where() == Metadata::Node) {
     PARTHENON_THROW("Node variables are not implemented yet");
-=======
-  if (metadata.IsSet(Metadata::Sparse)) {
-    // add a sparse variable
-    if (sparseMap_.find(label) == sparseMap_.end()) {
-      auto sv = std::make_shared<SparseVariable<T>>(label, metadata);
-      Add(sv);
-    }
-    int varIndex = metadata.GetSparseId();
-    sparseMap_[label]->Add(varIndex, arrDims);
-    auto &v = sparseMap_[label]->Get(varIndex);
-    v->allocateComms(pmy_block);
->>>>>>> f1271de2
   } else if (metadata.Where() == Metadata::Edge) {
     // add an edge variable
     std::cerr << "Accessing unliving edge array in stage" << std::endl;
@@ -85,14 +72,9 @@
   } else {
     auto sv = std::make_shared<CellVariable<T>>(label, metadata);
     Add(sv);
-<<<<<<< HEAD
-
     if (!sv->IsSparse()) {
       sv->Allocate(pmy_block);
     }
-=======
-    sv->allocateComms(pmy_block);
->>>>>>> f1271de2
   }
 }
 
