
#=========================================================================================
# (C) (or copyright) 2020-2021. Triad National Security, LLC. All rights reserved.
#
# This program was produced under U.S. Government contract 89233218CNA000001 for Los
# Alamos National Laboratory (LANL), which is operated by Triad National Security, LLC
# for the U.S. Department of Energy/National Nuclear Security Administration. All rights
# in the program are reserved by Triad National Security, LLC, and the U.S. Department
# of Energy/National Nuclear Security Administration. The Government is granted for
# itself and others acting on its behalf a nonexclusive, paid-up, irrevocable worldwide
# license in this material to reproduce, prepare derivative works, distribute copies to
# the public, perform publicly and display publicly, and to permit others to do so.
#=========================================================================================

# Configure config.hpp
set(PROBLEM_GENERATOR "<not-implemented>") # TODO: Figure out what to put here
if (ENABLE_MPI)
  set(MPI_OPTION MPI_PARALLEL)
else ()
  set(MPI_OPTION NOT_MPI_PARALLEL)
endif()

# The following lines determine the default loop pattern by setting the
# default defines to the appropriate "tags" in the config.hpp file.
# See `kokkos_abstraction.hpp` for available tags and what they translate to.
if (${Kokkos_ENABLE_CUDA})
  set(PAR_LOOP_LAYOUT "MANUAL1D_LOOP" CACHE STRING
    "Default loop layout for parallel_for wrapper")

  set(PAR_LOOP_LAYOUT_VALUES "MANUAL1D_LOOP;MDRANGE_LOOP;TPTTR_LOOP;TPTTRTVR_LOOP"
    CACHE STRING "Possible loop layout options.")

  set(PAR_LOOP_INNER_LAYOUT "TVR_INNER_LOOP" CACHE STRING
    "Default loop layout for par_for_inner wrapper")

  set(PAR_LOOP_INNER_LAYOUT_VALUES "TVR_INNER_LOOP"
    CACHE STRING "Possible inner loop layout options.")

elseif(${Kokkos_ENABLE_HPX})
  message( FATAL_ERROR "Need to add/fix/test default loop layouts for HPX backend.")

else()
  # use simd for loop when not using Nvidia GPUs
  set(PAR_LOOP_LAYOUT "SIMDFOR_LOOP" CACHE STRING
    "Default loop layout for parallel_for wrapper")
  set(PAR_LOOP_LAYOUT_VALUES "SIMDFOR_LOOP;MANUAL1D_LOOP;MDRANGE_LOOP;TPTTR_LOOP;TPTVR_LOOP;TPTTRTVR_LOOP"
    CACHE STRING "Possible loop layout options.")

  set(PAR_LOOP_INNER_LAYOUT "SIMDFOR_INNER_LOOP" CACHE STRING
    "Default loop layout for par_for_inner wrapper")

  set(PAR_LOOP_INNER_LAYOUT_VALUES "SIMDFOR_INNER_LOOP;TVR_INNER_LOOP"
    CACHE STRING "Possible inner loop layout options.")

endif()

set_property(CACHE PAR_LOOP_LAYOUT PROPERTY STRINGS ${PAR_LOOP_LAYOUT_VALUES})

set_property(CACHE PAR_LOOP_INNER_LAYOUT PROPERTY STRINGS ${PAR_LOOP_INNER_LAYOUT_VALUES})

message(STATUS "PAR_LOOP_LAYOUT='${PAR_LOOP_LAYOUT}' (default par_for wrapper layout)")

message(STATUS "PAR_LOOP_INNER_LAYOUT='${PAR_LOOP_INNER_LAYOUT}' (default par_for_inner wrapper layout)")

if (${PAR_LOOP_LAYOUT} STREQUAL "MANUAL1D_LOOP")
  set(PAR_LOOP_LAYOUT_TAG loop_pattern_flatrange_tag)
elseif (${PAR_LOOP_LAYOUT} STREQUAL "SIMDFOR_LOOP")
  set(PAR_LOOP_LAYOUT_TAG loop_pattern_simdfor_tag)
elseif (${PAR_LOOP_LAYOUT} STREQUAL "MDRANGE_LOOP")
  set(PAR_LOOP_LAYOUT_TAG loop_pattern_mdrange_tag)
elseif (${PAR_LOOP_LAYOUT} STREQUAL "TP_TTR_LOOP")
  set(PAR_LOOP_LAYOUT_TAG loop_pattern_tpttr_tag)
elseif (${PAR_LOOP_LAYOUT} STREQUAL "TP_TVR_LOOP")
  set(PAR_LOOP_LAYOUT_TAG loop_pattern_tptvr_tag)
elseif (${PAR_LOOP_LAYOUT} STREQUAL "TPTTRTVR_LOOP")
  set(PAR_LOOP_LAYOUT_TAG loop_pattern_tpttrtvr_tag)
else()
  set(PAR_LOOP_LAYOUT_TAG loop_pattern_undefined_tag)
endif()

if (${PAR_LOOP_INNER_LAYOUT} STREQUAL "TVR_INNER_LOOP")
  set(PAR_LOOP_INNER_LAYOUT_TAG inner_loop_pattern_tvr_tag)
elseif (${PAR_LOOP_INNER_LAYOUT} STREQUAL "SIMDFOR_INNER_LOOP")
  set(PAR_LOOP_INNER_LAYOUT_TAG inner_loop_pattern_simdfor_tag)
else()
  set(PAR_LOOP_INNER_LAYOUT_TAG loop_pattern_undefined_tag)
endif()

set(EXCEPTION_HANDLING_OPTION ENABLE_EXCEPTIONS) # TODO: Add option to disable exceptions
set(COMPILED_WITH ${CMAKE_CXX_COMPILER})
set(COMPILER_COMMAND "<not-implemented>") # TODO: Put something more descriptive here
set(COMPILER_FLAGS "<not-implemented>") # TODO: Put something more descriptive here

set(COORDINATE_TYPE UniformCartesian) # TODO: Make this an option when more are available

configure_file(config.hpp.in generated/config.hpp @ONLY)

add_library(parthenon
  bvals/cc/bvals_cc.cpp
  bvals/cc/bvals_cc.hpp
  bvals/cc/bvals_cc_in_one.cpp
  bvals/cc/bvals_cc_in_one.hpp
  bvals/cc/flux_correction_cc.cpp

  bvals/fc/bvals_fc.cpp
  bvals/fc/bvals_fc.hpp
  bvals/fc/flux_correction_fc.cpp

  bvals/boundary_conditions.cpp
  bvals/boundary_conditions.hpp

  bvals/bvals.cpp
  bvals/bvals.hpp
  bvals/bvals_base.cpp
  bvals/bvals_interfaces.hpp
  bvals/boundary_flag.cpp
  bvals/bvals_refine.cpp
  bvals/bvals_var.cpp

  coordinates/coordinates.hpp
  coordinates/uniform_cartesian.hpp

  driver/driver.cpp
  driver/driver.hpp
  driver/multistage.cpp
  driver/multistage.hpp

  interface/data_collection.cpp
  interface/data_collection.hpp
  interface/mesh_data.hpp
  interface/meshblock_data_iterator.hpp
  interface/meshblock_data.cpp
  interface/meshblock_data.hpp
  interface/swarm_container.cpp
  interface/swarm.cpp
  interface/metadata.cpp
  interface/metadata.hpp
  interface/params.hpp
<<<<<<< HEAD
  interface/properties_interface.cpp
  interface/properties_interface.hpp
  interface/sparse_pool.cpp
  interface/sparse_pool.hpp
=======
  interface/sparse_variable.cpp
  interface/sparse_variable.hpp
>>>>>>> 28d5c0ac
  interface/state_descriptor.hpp
  interface/state_descriptor.cpp
  interface/update.cpp
  interface/update.hpp
  interface/variable_pack.hpp
  interface/variable.cpp
  interface/variable.hpp

  mesh/amr_loadbalance.cpp
  mesh/domain.hpp
  mesh/mesh_refinement.cpp
  mesh/mesh_refinement.hpp
  mesh/mesh.cpp
  mesh/mesh.hpp
  mesh/meshblock.hpp
  mesh/meshblock_pack.hpp
  mesh/meshblock_tree.cpp
  mesh/meshblock_tree.hpp
  mesh/meshblock.cpp

  outputs/formatted_table.cpp
  outputs/history.cpp
  outputs/io_wrapper.cpp
  outputs/io_wrapper.hpp
  outputs/outputs.cpp
  outputs/outputs.hpp
  outputs/parthenon_hdf5.cpp
  outputs/restart.cpp
  outputs/vtk.cpp

  parthenon/driver.hpp
  parthenon/package.hpp
  parthenon/parthenon.hpp
  parthenon/prelude.hpp

  pgen/default_pgen.cpp

  reconstruct/dc_inline.hpp
  reconstruct/plm_inline.hpp

  refinement/amr_criteria.cpp
  refinement/amr_criteria.hpp
  refinement/refinement.cpp
  refinement/refinement.hpp

  tasks/task_id.cpp
  tasks/task_id.hpp
  tasks/task_list.hpp
  tasks/task_types.hpp

  utils/alias_method.cpp
  utils/alias_method.hpp
  utils/buffer_utils.cpp
  utils/buffer_utils.hpp
  utils/change_rundir.cpp
  utils/error_checking.hpp
  utils/error_checking.cpp
  utils/partition_stl_containers.hpp
  utils/show_config.cpp
  utils/signal_handler.cpp
  utils/string_utils.cpp
  utils/string_utils.hpp
  utils/utils.hpp

  argument_parser.hpp
  basic_types.hpp
  defs.hpp
  globals.cpp
  globals.hpp
  kokkos_abstraction.hpp
  parameter_input.cpp
  parameter_input.hpp
  parthenon_manager.cpp
  parthenon_manager.hpp
  parthenon_mpi.hpp
)
add_library(Parthenon::parthenon ALIAS parthenon)

set_target_properties(parthenon PROPERTIES SOVERSION ${parthenon_VERSION})

target_compile_features(parthenon PUBLIC cxx_std_14)
if (CMAKE_CXX_COMPILER_ID STREQUAL "XL")
  target_compile_options(parthenon PUBLIC -std=c++1y -qxflag=disable__cplusplusOverride)
endif()


if (ENABLE_MPI)
  target_link_libraries(parthenon PUBLIC MPI::MPI_CXX)
endif()

if (ENABLE_OPENMP)
  target_link_libraries(parthenon PUBLIC OpenMP::OpenMP_CXX)
endif()

if (ENABLE_HDF5)
  target_link_libraries(parthenon PUBLIC HDF5_C)
endif()

if (Kokkos_ENABLE_CUDA)
   target_compile_options(parthenon PUBLIC --expt-relaxed-constexpr)
endif()

target_link_libraries(parthenon PUBLIC Kokkos::kokkos)

lint_target(parthenon)

target_include_directories(parthenon PUBLIC
  $<BUILD_INTERFACE:${CMAKE_CURRENT_SOURCE_DIR}>
  $<BUILD_INTERFACE:${CMAKE_CURRENT_BINARY_DIR}/generated>
  $<INSTALL_INTERFACE:${CMAKE_INSTALL_INCLUDEDIR}/parthenon>
  )

install(TARGETS parthenon EXPORT parthenonTargets
  INCLUDES DESTINATION "${CMAKE_INSTALL_INCLUDEDIR}/parthenon"
  LIBRARY DESTINATION "${CMAKE_INSTALL_LIBDIR}"
  ARCHIVE DESTINATION "${CMAKE_INSTALL_LIBDIR}"
)

# Maintain directory structure in installed include files
install(DIRECTORY . DESTINATION "${CMAKE_INSTALL_INCLUDEDIR}/parthenon" FILES_MATCHING PATTERN "*.hpp")

# Install generated config header file
install(FILES ${CMAKE_CURRENT_BINARY_DIR}/generated/config.hpp
  DESTINATION "${CMAKE_INSTALL_INCLUDEDIR}/parthenon")

install(FILES ${PROJECT_BINARY_DIR}/cmake/parthenonConfig.cmake DESTINATION "${CMAKE_INSTALL_LIBDIR}/cmake/parthenon")

install(EXPORT parthenonTargets
    FILE parthenonTargets.cmake
    NAMESPACE Parthenon::
    DESTINATION "${CMAKE_INSTALL_LIBDIR}/cmake/parthenon"
)<|MERGE_RESOLUTION|>--- conflicted
+++ resolved
@@ -136,15 +136,8 @@
   interface/metadata.cpp
   interface/metadata.hpp
   interface/params.hpp
-<<<<<<< HEAD
-  interface/properties_interface.cpp
-  interface/properties_interface.hpp
   interface/sparse_pool.cpp
   interface/sparse_pool.hpp
-=======
-  interface/sparse_variable.cpp
-  interface/sparse_variable.hpp
->>>>>>> 28d5c0ac
   interface/state_descriptor.hpp
   interface/state_descriptor.cpp
   interface/update.cpp
