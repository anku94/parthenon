--- conflicted
+++ resolved
@@ -278,8 +278,6 @@
   return TaskStatus::complete;
 }
 
-<<<<<<< HEAD
-=======
 // initial particle position: x,y,z,vx,vy,vz
 constexpr int num_test_particles = 14;
 const Kokkos::Array<Kokkos::Array<Real, 6>, num_test_particles> particles_ic = {{
@@ -299,7 +297,6 @@
     {0.0, 0.0, 0.0, -1.0, -1.0, -1.0}, // along -x-y-z diagonal
 }};
 
->>>>>>> 5c4b2aeb
 void ProblemGenerator(MeshBlock *pmb, ParameterInput *pin) {
   auto pkg = pmb->packages.Get("particles_package");
   auto swarm = pmb->swarm_data.Get()->Get("my particles");
@@ -357,21 +354,12 @@
         const auto &m = ids_this_block(n);
 
         id(n) = m; // global unique id
-<<<<<<< HEAD
-        x(n) = ic.at(m).at(0);
-        y(n) = ic.at(m).at(1);
-        z(n) = ic.at(m).at(2);
-        v(0, n) = ic.at(m).at(3);
-        v(1, n) = ic.at(m).at(4);
-        v(2, n) = ic.at(m).at(5);
-=======
-        x(n) = ic[m][0];
-        y(n) = ic[m][1];
-        z(n) = ic[m][2];
-        vx(n) = ic[m][3];
-        vy(n) = ic[m][4];
-        vz(n) = ic[m][5];
->>>>>>> 5c4b2aeb
+        x(n) = ic.[m][0];
+        y(n) = ic.[m][1];
+        z(n) = ic.[m][2];
+        v(0, n) = ic[m][3];
+        v(1, n) = ic[m][4];
+        v(2, n) = ic[m][5];
       });
 }
 
