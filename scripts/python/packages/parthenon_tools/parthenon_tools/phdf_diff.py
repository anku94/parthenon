--- conflicted
+++ resolved
@@ -57,17 +57,6 @@
     parser = argparse.ArgumentParser(
         description="""
     arguments for differencing script
-<<<<<<< HEAD
-    """)
-    parser.add_argument('-a', '-all', action='store_true', help='report all diffs at all positions')
-    parser.add_argument('-t', '--tol', action='store', help='Sets tolerance for comparisons.  Default 1e-12')
-    parser.add_argument('-o', '-one', action='store_true', help='Only report data for first different variable.')
-    parser.add_argument('-b', '-brief', action='store_true', help='Only report if files are different.  Overrides -all')
-    parser.add_argument('-q', '-quiet', action='store_true', help='Only report if files are different.  No other output. Overrides -all')
-    parser.add_argument('-i', '-ignore_metadata', action='store_true', help='Ignore differences in metadata.')
-    parser.add_argument('-r', '-relative', action='store_true', help='Compare relative differences.')
-    parser.add_argument('files', nargs='*')
-=======
     """
     )
     parser.add_argument(
@@ -104,7 +93,6 @@
         help="Ignore differences in metadata. Overrides -all",
     )
     parser.add_argument("files", nargs="*")
->>>>>>> 06d5e1d4
 
     return parser.parse_args()
 
@@ -285,15 +273,9 @@
                 val1 = val1[otherBlockIdx]
 
                 # Compute norm error, check against tolerance
-<<<<<<< HEAD
-                err_val = np.abs(val0 - val1)
-                err_mag = np.linalg.norm(err_val)
-                if(err_mag > tol):
-=======
                 errVal = np.abs(val0 - val1)
                 errMag = np.linalg.norm(errVal)
                 if errMag > tol:
->>>>>>> 06d5e1d4
                     no_meta_variables_diff = False
                     if not quiet:
                         print("")
@@ -331,24 +313,6 @@
     return ret_code
 
 
-<<<<<<< HEAD
-def compare(files, all=False, brief=True, quiet=False, one=False, tol=1.0e-12, check_metadata=True, relative=False):
-    """ compares two hdf files. Returns 0 if the files are equivalent.
-
-        Error codes:
-            1  : Can't open file 0
-            2  : Can't open file 1
-            3  : Total number of cells differ
-            4  : Variable data in files differ
-
-        Metadata Error codes:
-            10 : Times in hdf files differ
-            11 : Attribute names in Info of hdf files differ
-            12 : Values of attributes in Info of hdf files differ
-            13 : Attribute names or values in Input of hdf files differ
-            14 : Attribute names or values in Params of hdf files differ
-            15 : Meta variables (Locations, VolumeLocations, LogicalLocations, Levels) differ
-=======
 def compare(
     files,
     all=False,
@@ -373,7 +337,6 @@
         13 : Attribute names or values in Input of hdf files differ
         14 : Attribute names or values in Params of hdf files differ
         15 : Meta variables (Locations, VolumeLocations, LogicalLocations, Levels) differ
->>>>>>> 06d5e1d4
     """
 
     ERROR_NO_OPEN_F0 = 1
@@ -458,87 +421,6 @@
     # are different
 
     if not brief and not quiet:
-<<<<<<< HEAD
-        print('____Comparing on a per variable basis with tolerance %.16g'%tol)
-    oneTenth = f0.TotalCells//10
-    print('Tolerance = %g' % tol)
-
-    #Make loc array of locations matching the shape of val0,val1
-    #Useful for reporting locations of errors
-    locations_x = f0.x
-    locations_y = f0.y
-    locations_z = f0.z
-
-    #loc[dim,grid_idx,k,j,i]
-    loc = np.empty((3,
-                    locations_x.shape[0],
-                    locations_z.shape[1],
-                    locations_y.shape[1],
-                    locations_x.shape[1]))
-
-    #Share every coordinate 
-    for grid_idx in range(loc.shape[1]):
-        loc[:,grid_idx] = np.meshgrid(
-                locations_z[grid_idx],
-                locations_y[grid_idx],
-                locations_x[grid_idx],
-                indexing="ij")
-
-    for var in set(f0.Variables+f1.Variables):
-        var_no_diffs = True
-        if var in ['Locations', 'VolumeLocations', 'LogicalLocations', 'Levels', 'Info',
-                   'Params', 'SparseInfo', 'Input', 'Blocks']:
-            continue
-
-        # Get values from file
-        val0 = f0.Get(var,flatten=False)
-        val1 = f1.Get(var,flatten=False)
-
-        is_vec = np.prod(val0.shape) != f0.TotalCells
-
-        #Determine arrangement of mesh blocks of f1 in terms of ordering in f0
-        otherBlockIdx = list(f0.findBlockIdxInOther(f1,i) for i in range(f0.NumBlocks))
-
-        #Rearrange val1 to match ordering of meshblocks in val0
-        val1 = val1[otherBlockIdx]
-        
-        # compute error at every point
-        if relative:
-            err_val = np.abs((val0-val1)/val0)
-            #Set error values where val0==0 to 0
-            #Numpy masked arrays would be more robust here, but they are very slow
-            err_val[val0==0] = 0
-        else:
-            err_val = np.abs(val0 - val1)
-
-        # Compute magnitude of error at every point
-        if is_vec:
-            #Norm every vector
-            err_mag = np.linalg.norm(err_val,axis=-1) 
-        else:
-            #Just plain error for scalars
-            err_mag = err_val
-        err_max = err_mag.max()
-
-        #Check if the error of any block exceeds the tolerance
-        if err_max > tol:
-            no_diffs = False
-            var_no_diffs = False
-
-            if quiet:
-                continue #Skip reporting the error
-
-            if one:
-                #Print the maximum difference only
-                bad_idx = np.argmax(err_mag)
-                bad_idx = np.array(np.unravel_index(bad_idx,err_mag.shape))
-
-                #Reshape for printing step
-                bad_idxs = bad_idx.reshape((1,*bad_idx.shape))
-            else:
-                #Print all differences exceeding maximum
-                bad_idxs = np.argwhere(err_mag > tol)
-=======
         print("____Comparing on a per variable basis with tolerance %.16g" % tol)
     breakOut = False
     oneTenth = f0.TotalCells // 10
@@ -638,7 +520,6 @@
                 print("  %20s: no diffs" % var)
             else:
                 print("____%26s: MaxDiff=%10.4g at" % (var, errMax), errMaxPos)
->>>>>>> 06d5e1d4
 
             for bad_idx in bad_idxs:
                 bad_idx = tuple(bad_idx)
