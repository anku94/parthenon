--- conflicted
+++ resolved
@@ -110,17 +110,9 @@
 
 ## Variable Packing
 
-<<<<<<< HEAD
-Similarly to grid variables, particle swarms support `ParticleVariable` packing, by the function
-`Swarm::PackVariables`.
-
-Note that this 1D or 2D ParticleVariables are currently untested with this function; in particular,
-`FlatIdx` is not guaranteed to work correctly.
-=======
 Similarly to grid variables, particle swarms support `ParticleVariable` packing, by the
 function `Swarm::PackVariables`. This also supports `FlatIdx` for indexing; see the
 `particle_leapfrog` example for usage.
->>>>>>> 64fa36f5
 
 ## Boundary conditions
 
