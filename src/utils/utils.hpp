--- conflicted
+++ resolved
@@ -82,15 +82,11 @@
           typename std::enable_if<!std::is_same<T, size_t>::value, bool>::type = true
 #ifdef ENABLE_HDF5
           ,
-<<<<<<< HEAD
-          typename std::enable_if<!std::is_same<T, hsize_t>::value, bool>::type = true
-=======
           typename std::enable_if<!std::is_same<T, hsize_t>::value, bool>::type = true>
 #else
           >
->>>>>>> 291ad8c2
 #endif // ENABLE_HDF5
-          >
+
 T parse_value(std::string &strvalue);
 
 // Parse env. variable expected to hold a bool value allowing for different conventions.
