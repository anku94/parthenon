--- conflicted
+++ resolved
@@ -66,11 +66,7 @@
               refine_info_h(b).Nv = comm_info_h(bb).Nv;
               refine_info_h(b).allocated = comm_info_h(bb).allocated;
               refine_info_h(b).restriction = comm_info_h(bb).restriction;
-<<<<<<< HEAD
-              if (comm_info_h(bb).allocated && comm_info_h(bb).restriction) {
-=======
               if (refine_info_h(b).allocated && refine_info_h(b).restriction) {
->>>>>>> 22a18aff
                 refine_info_h(b).coords = comm_info_h(bb).coords;
                 refine_info_h(b).coarse_coords = comm_info_h(bb).coarse_coords;
                 refine_info_h(b).buf = comm_info_h(bb).buf;
