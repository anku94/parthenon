--- conflicted
+++ resolved
@@ -408,51 +408,23 @@
   auto &realVector_ = std::get<getType<Real>()>(Vectors_);
   PackIndexMap real_imap;
   PackIndexMap int_imap;
-<<<<<<< HEAD
-  ParArrayND<int> rpack_indices_shapes;
-  ParArrayND<int> ipack_indices_shapes;
-  auto vreal = PackAllVariables_<Real>(real_imap, rpack_indices_shapes);
-  auto vint = PackAllVariables_<int>(int_imap, ipack_indices_shapes);
-=======
   auto vreal = PackAllVariables_<Real>(real_imap);
   auto vint = PackAllVariables_<int>(int_imap);
->>>>>>> 64fa36f5
   int real_vars_size = realVector_.size();
   int int_vars_size = intVector_.size();
   auto real_map = real_imap.Map();
   auto int_map = int_imap.Map();
-<<<<<<< HEAD
-=======
   const int realPackDim = vreal.GetDim(2);
   const int intPackDim = vint.GetDim(2);
->>>>>>> 64fa36f5
 
   pmb->par_for(
       "Swarm::DefragVariables", 0, max_active_index_, KOKKOS_LAMBDA(const int n) {
         if (from_to_indices(n) >= 0) {
-<<<<<<< HEAD
-          for (int i = 0; i < real_vars_size; i++) {
-            for (int j = 0; j < rpack_indices_shapes(1, i); j++) {
-              for (int k = 0; k < rpack_indices_shapes(2, i); k++) {
-                vreal(rpack_indices_shapes(0, i), k, j, from_to_indices(n)) =
-                    vreal(rpack_indices_shapes(0, i), k, j, n);
-              }
-            }
-          }
-          for (int i = 0; i < int_vars_size; i++) {
-            for (int j = 0; j < ipack_indices_shapes(1, i); j++) {
-              for (int k = 0; k < ipack_indices_shapes(2, i); k++) {
-                vint(ipack_indices_shapes(0, i), k, j, from_to_indices(n)) =
-                    vint(ipack_indices_shapes(0, i), k, j, n);
-              }
-            }
-=======
           for (int vidx = 0; vidx < realPackDim; vidx++) {
             vreal(vidx, from_to_indices(n)) = vreal(vidx, n);
           }
           for (int vidx = 0; vidx < intPackDim; vidx++) {
             vint(vidx, from_to_indices(n)) = vint(vidx, n);
->>>>>>> 64fa36f5
           }
         }
       });
@@ -976,14 +948,6 @@
   auto &realVector_ = std::get<getType<Real>()>(Vectors_);
   PackIndexMap real_imap;
   PackIndexMap int_imap;
-<<<<<<< HEAD
-  ParArrayND<int> rpack_indices_shapes;
-  ParArrayND<int> ipack_indices_shapes;
-  auto vreal = PackAllVariables_<Real>(real_imap, rpack_indices_shapes);
-  auto vint = PackAllVariables_<int>(int_imap, ipack_indices_shapes);
-  int real_vars_size = realVector_.size();
-  int int_vars_size = intVector_.size();
-=======
   auto vreal = PackAllVariables_<Real>(real_imap);
   auto vint = PackAllVariables_<int>(int_imap);
   const int realPackDim = vreal.GetDim(2);
@@ -991,7 +955,6 @@
 
   // Pack index:
   // [variable start] [swarm idx]
->>>>>>> 64fa36f5
 
   // Pack index:
   // [variable start] [dim2] [dim1] [swarm idx]
@@ -1009,25 +972,6 @@
             const int sidx = particle_indices_to_send(m, n);
             int buffer_index = n * particle_size;
             swarm_d.MarkParticleForRemoval(sidx);
-<<<<<<< HEAD
-            for (int i = 0; i < real_vars_size; i++) {
-              for (int j = 0; j < rpack_indices_shapes(1, i); j++) {
-                for (int k = 0; k < rpack_indices_shapes(2, i); k++) {
-                  bdvar.send[bufid](buffer_index) =
-                      vreal(rpack_indices_shapes(0, i), k, j, sidx);
-                  buffer_index++;
-                }
-              }
-            }
-            for (int i = 0; i < int_vars_size; i++) {
-              for (int j = 0; j < ipack_indices_shapes(1, i); j++) {
-                for (int k = 0; k < ipack_indices_shapes(2, i); k++) {
-                  bdvar.send[bufid](buffer_index) =
-                      static_cast<Real>(vint(ipack_indices_shapes(0, i), k, j, sidx));
-                  buffer_index++;
-                }
-              }
-=======
             for (int i = 0; i < realPackDim; i++) {
               bdvar.send[bufid](buffer_index) = vreal(i, sidx);
               buffer_index++;
@@ -1035,7 +979,6 @@
             for (int i = 0; i < intPackDim; i++) {
               bdvar.send[bufid](buffer_index) = static_cast<Real>(vint(i, sidx));
               buffer_index++;
->>>>>>> 64fa36f5
             }
           }
         }
@@ -1150,19 +1093,10 @@
     auto &realVector_ = std::get<getType<Real>()>(Vectors_);
     PackIndexMap real_imap;
     PackIndexMap int_imap;
-<<<<<<< HEAD
-    ParArrayND<int> rpack_indices_shapes;
-    ParArrayND<int> ipack_indices_shapes;
-    auto vreal = PackAllVariables_<Real>(real_imap, rpack_indices_shapes);
-    auto vint = PackAllVariables_<int>(int_imap, ipack_indices_shapes);
-    int real_vars_size = realVector_.size();
-    int int_vars_size = intVector_.size();
-=======
     auto vreal = PackAllVariables_<Real>(real_imap);
     auto vint = PackAllVariables_<int>(int_imap);
     int realPackDim = vreal.GetDim(2);
     int intPackDim = vint.GetDim(2);
->>>>>>> 64fa36f5
 
     // construct map from buffer index to swarm index (or just return vector of indices!)
     const int particle_size = GetParticleDataSize();
@@ -1174,24 +1108,6 @@
           const int nid = neighbor_index(n);
           int bid = buffer_index(n) * particle_size;
           const int nbid = neighbor_buffer_index(nid);
-<<<<<<< HEAD
-          for (int i = 0; i < real_vars_size; i++) {
-            for (int j = 0; j < rpack_indices_shapes(1, i); j++) {
-              for (int k = 0; k < rpack_indices_shapes(2, i); k++) {
-                vreal(rpack_indices_shapes(0, i), k, j, sid) = bdvar.recv[nbid](bid);
-                bid++;
-              }
-            }
-          }
-          for (int i = 0; i < int_vars_size; i++) {
-            for (int j = 0; j < ipack_indices_shapes(1, i); j++) {
-              for (int k = 0; k < ipack_indices_shapes(1, i); k++) {
-                vint(ipack_indices_shapes(0, i), k, j, sid) =
-                    static_cast<int>(bdvar.recv[nbid](bid));
-                bid++;
-              }
-            }
-=======
           for (int i = 0; i < realPackDim; i++) {
             vreal(i, sid) = bdvar.recv[nbid](bid);
             bid++;
@@ -1199,7 +1115,6 @@
           for (int i = 0; i < intPackDim; i++) {
             vint(i, sid) = static_cast<int>(bdvar.recv[nbid](bid));
             bid++;
->>>>>>> 64fa36f5
           }
         });
 
