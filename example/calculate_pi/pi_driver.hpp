//========================================================================================
// (C) (or copyright) 2020. Triad National Security, LLC. All rights reserved.
//
// This program was produced under U.S. Government contract 89233218CNA000001 for Los
// Alamos National Laboratory (LANL), which is operated by Triad National Security, LLC
// for the U.S. Department of Energy/National Nuclear Security Administration. All rights
// in the program are reserved by Triad National Security, LLC, and the U.S. Department
// of Energy/National Nuclear Security Administration. The Government is granted for
// itself and others acting on its behalf a nonexclusive, paid-up, irrevocable worldwide
// license in this material to reproduce, prepare derivative works, distribute copies to
// the public, perform publicly and display publicly, and to permit others to do so.
//========================================================================================

#ifndef EXAMPLE_CALCULATE_PI_PI_DRIVER_HPP_
#define EXAMPLE_CALCULATE_PI_PI_DRIVER_HPP_

#include <memory>
#include <vector>

#include <parthenon/driver.hpp>

namespace pi {
using namespace parthenon::driver::prelude;

/**
 * @brief Constructs a driver which estimates PI using AMR.
 */
class PiDriver : public Driver {
 public:
  PiDriver(ParameterInput *pin, ApplicationInput *fin, Mesh *pm) : Driver(pin, fin, pm) {
    InitializeOutputs();
    pin->CheckDesired("Pi", "radius");
  }

<<<<<<< HEAD
  /// MakeTaskList isn't a virtual routine on `Driver`, but each driver is expected to
  /// implement it.
  TaskList MakeTaskList(MeshBlock *pmb);
  TaskCollection MakeTaskCollection(std::vector<MeshBlock *> &blocks);
=======
  /// MakeTaskList and MakeTasks aren't virtual routines on `Driver`,
  // but each driver is expected to implement at least one of them.
  /// TaskList MakeTaskList(MeshBlock *pmb);
  template <typename T>
  TaskCollection MakeTasks(T &blocks);
>>>>>>> 7829f96b

  /// `Execute` cylces until simulation completion.
  DriverStatus Execute() override;

 protected:
  void PostExecute(Real pi_val);
};

} // namespace pi

#endif // EXAMPLE_CALCULATE_PI_PI_DRIVER_HPP_<|MERGE_RESOLUTION|>--- conflicted
+++ resolved
@@ -32,18 +32,11 @@
     pin->CheckDesired("Pi", "radius");
   }
 
-<<<<<<< HEAD
-  /// MakeTaskList isn't a virtual routine on `Driver`, but each driver is expected to
-  /// implement it.
-  TaskList MakeTaskList(MeshBlock *pmb);
-  TaskCollection MakeTaskCollection(std::vector<MeshBlock *> &blocks);
-=======
   /// MakeTaskList and MakeTasks aren't virtual routines on `Driver`,
   // but each driver is expected to implement at least one of them.
   /// TaskList MakeTaskList(MeshBlock *pmb);
   template <typename T>
   TaskCollection MakeTasks(T &blocks);
->>>>>>> 7829f96b
 
   /// `Execute` cylces until simulation completion.
   DriverStatus Execute() override;
