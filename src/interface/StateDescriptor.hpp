--- conflicted
+++ resolved
@@ -101,29 +101,6 @@
     for (auto &x : _metadataMap) {
       names.push_back(x.first);
     }
-<<<<<<< HEAD
-
-    std::map<std::string, Metadata>& AllFields() { return _metadataMap; }
-    std::map<std::string, std::vector<Metadata>>& AllSparseFields() { return _sparseMetadataMap; }
-
-    // retrieve metadata for a specific field
-    Metadata& FieldMetadata(const std::string& field_name) { return _metadataMap[field_name]; }
-
-    // get all metadata for this physics
-    const std::map<std::string, Metadata>& AllMetadata() { return _metadataMap; }
-
-    std::vector<std::shared_ptr<AMRCriteria>> amr_criteria;
-    void (*FillDerived)(Container<Real>& rc);
-    Real (*EstimateTimestep)(Container<Real>& rc);
-    AmrTag (*CheckRefinement)(Container<Real>& rc);
-
-
-  private:
-    Params _params;
-    const std::string _label;
-    std::map<std::string, Metadata> _metadataMap;
-    std::map<std::string, std::vector<Metadata>> _sparseMetadataMap;
-=======
     return names;
   }
 
@@ -150,7 +127,6 @@
   const std::string _label;
   std::map<std::string, Metadata> _metadataMap;
   std::map<std::string, std::vector<Metadata>> _sparseMetadataMap;
->>>>>>> 87862668
 };
 
 using Packages_t = std::map<std::string, std::shared_ptr<StateDescriptor>>;
