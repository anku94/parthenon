--- conflicted
+++ resolved
@@ -72,11 +72,7 @@
   pkg->AddSwarmValue("id", swarm_name, Metadata({Metadata::Integer}));
   Metadata vreal_swarmvalue_metadata({Metadata::Real}, std::vector<int>{3});
   pkg->AddSwarmValue("v", swarm_name, vreal_swarmvalue_metadata);
-<<<<<<< HEAD
-  Metadata vvreal_swarmvalue_metadata({Metadata::Real}, std::vector<int>{2, 2});
-=======
   Metadata vvreal_swarmvalue_metadata({Metadata::Real}, std::vector<int>{3, 3});
->>>>>>> 64fa36f5
   pkg->AddSwarmValue("vv", swarm_name, vvreal_swarmvalue_metadata);
 
   pkg->EstimateTimestepBlock = EstimateTimestepBlock;
@@ -163,8 +159,6 @@
     const auto &y = swarm->Get<Real>("y").Get().GetHostMirrorAndCopy();
     const auto &z = swarm->Get<Real>("z").Get().GetHostMirrorAndCopy();
     const auto &v = swarm->Get<Real>("v").Get().GetHostMirrorAndCopy();
-<<<<<<< HEAD
-=======
     const auto &vv = swarm->Get<Real>("vv").Get().GetHostMirrorAndCopy();
 
     PackIndexMap imap;
@@ -172,7 +166,6 @@
     auto vp = swarm->PackVariables<Real>(pack_names, imap);
     auto iv = imap.GetFlatIdx("v");
     auto ivv = imap.GetFlatIdx("vv");
->>>>>>> 64fa36f5
 
     const auto &is_active =
         Kokkos::create_mirror_view_and_copy(HostMemSpace(), swarm->GetMask());
@@ -186,8 +179,6 @@
         particle_output_this_rank(offset++) = v(0, n);
         particle_output_this_rank(offset++) = v(1, n);
         particle_output_this_rank(offset++) = v(2, n);
-<<<<<<< HEAD
-=======
 
         // Check that vv is still consistent with v
         for (int i = 0; i < 3; i++) {
@@ -196,7 +187,6 @@
                               "vv not consistent with v*v!");
           }
         }
->>>>>>> 64fa36f5
       }
     }
 
@@ -362,10 +352,7 @@
   auto &y = swarm->Get<Real>("y").Get();
   auto &z = swarm->Get<Real>("z").Get();
   auto &v = swarm->Get<Real>("v").Get();
-<<<<<<< HEAD
-=======
   auto &vv = swarm->Get<Real>("vv").Get();
->>>>>>> 64fa36f5
 
   auto swarm_d = swarm->GetDeviceContext();
   // This hardcoded implementation should only used in PGEN and not during runtime
@@ -381,14 +368,11 @@
         v(0, n) = ic[m][3];
         v(1, n) = ic[m][4];
         v(2, n) = ic[m][5];
-<<<<<<< HEAD
-=======
         for (int i = 0; i < 3; i++) {
           for (int j = 0; j < 3; j++) {
             vv(i, j, n) = v(i, n) * v(j, n);
           }
         }
->>>>>>> 64fa36f5
       });
 }
 
