--- conflicted
+++ resolved
@@ -95,204 +95,9 @@
   info_h(b).refinement_op = RefinementOp_t::Restriction;
   info_h(b).coords = pmb->coords;
   info_h(b).coarse_coords = this->coarse_coords;
-<<<<<<< HEAD
-  info_h(b).fine = fine.Get();
-  info_h(b).coarse = coarse.Get();
-  cell_centered_refinement::Restrict(info_h, pmb->cellbounds, pmb->c_cellbounds);
-}
-
-//----------------------------------------------------------------------------------------
-//! \fn void MeshRefinement::RestrictFieldX1(const ParArrayND<Real> &fine
-//      ParArrayND<Real> &coarse, int csi, int cei, int csj, int cej, int csk, int cek)
-//  \brief restrict the x1 field data and set them into the coarse buffer
-
-void MeshRefinement::RestrictFieldX1(const ParArrayND<Real> &fine,
-                                     ParArrayND<Real> &coarse, int csi, int cei, int csj,
-                                     int cej, int csk, int cek) {
-  std::shared_ptr<MeshBlock> pmb = GetBlockPointer();
-  auto &coords = pmb->coords;
-  const IndexDomain interior = IndexDomain::interior;
-  // int si = (csi - pmb->c_cellbounds.is(interior)) * 2 + pmb->cellbounds.is(interior);
-  // int ei = (cei - pmb->c_cellbounds.is(interior)) * 2 + pmb->cellbounds.is(interior);
-
-  // store the restricted data in the prolongation buffer for later use
-  if (pmb->block_size.nx3 > 1) { // 3D
-    for (int ck = csk; ck <= cek; ck++) {
-      int k = (ck - pmb->c_cellbounds.ks(interior)) * 2 + pmb->cellbounds.ks(interior);
-      for (int cj = csj; cj <= cej; cj++) {
-        int j = (cj - pmb->c_cellbounds.js(interior)) * 2 + pmb->cellbounds.js(interior);
-        for (int ci = csi; ci <= cei; ci++) {
-          int i =
-              (ci - pmb->c_cellbounds.is(interior)) * 2 + pmb->cellbounds.is(interior);
-          const Real area00 = coords.FaceArea<X1DIR>(k, j, i);
-          const Real area01 = coords.FaceArea<X1DIR>(k, j + 1, i);
-          const Real area10 = coords.FaceArea<X1DIR>(k + 1, j, i);
-          const Real area11 = coords.FaceArea<X1DIR>(k + 1, j + 1, i);
-          const Real tarea = area00 + area01 + area10 + area11;
-          coarse(ck, cj, ci) =
-              (fine(k, j, i) * area00 + fine(k, j + 1, i) * area01 +
-               fine(k + 1, j, i) * area10 + fine(k + 1, j + 1, i) * area11) /
-              tarea;
-        }
-      }
-    }
-  } else if (pmb->block_size.nx2 > 1) { // 2D
-    int k = pmb->cellbounds.ks(interior);
-    for (int cj = csj; cj <= cej; cj++) {
-      int j = (cj - pmb->c_cellbounds.js(interior)) * 2 + pmb->cellbounds.js(interior);
-      for (int ci = csi; ci <= cei; ci++) {
-        int i = (ci - pmb->c_cellbounds.is(interior)) * 2 + pmb->cellbounds.is(interior);
-        const Real area0 = coords.FaceArea<X1DIR>(k, j, i);
-        const Real area1 = coords.FaceArea<X1DIR>(k, j + 1, i);
-        const Real tarea = area0 + area1;
-        coarse(csk, cj, ci) = (fine(k, j, i) * area0 + fine(k, j + 1, i) * area1) / tarea;
-      }
-    }
-
-  } else { // 1D - no restriction, just copy
-    for (int ci = csi; ci <= cei; ci++) {
-      int i = (ci - pmb->c_cellbounds.is(interior)) * 2 + pmb->cellbounds.is(interior);
-      coarse(csk, csj, ci) =
-          fine(pmb->cellbounds.ks(interior), pmb->cellbounds.js(interior), i);
-    }
-  }
-
-  return;
-}
-
-//----------------------------------------------------------------------------------------
-//! \fn void MeshRefinement::RestrictFieldX2(const ParArrayND<Real> &fine
-//      ParArrayND<Real> &coarse, int csi, int cei, int csj, int cej, int csk, int cek)
-//  \brief restrict the x2 field data and set them into the coarse buffer
-
-void MeshRefinement::RestrictFieldX2(const ParArrayND<Real> &fine,
-                                     ParArrayND<Real> &coarse, int csi, int cei, int csj,
-                                     int cej, int csk, int cek) {
-  std::shared_ptr<MeshBlock> pmb = GetBlockPointer();
-  auto &coords = pmb->coords;
-  const IndexDomain interior = IndexDomain::interior;
-  int si = (csi - pmb->c_cellbounds.is(interior)) * 2 + pmb->cellbounds.is(interior);
-  int ei = (cei - pmb->c_cellbounds.is(interior)) * 2 + pmb->cellbounds.is(interior) + 1;
-
-  // store the restricted data in the prolongation buffer for later use
-  if (pmb->block_size.nx3 > 1) { // 3D
-    for (int ck = csk; ck <= cek; ck++) {
-      int k = (ck - pmb->c_cellbounds.ks(interior)) * 2 + pmb->cellbounds.ks(interior);
-      for (int cj = csj; cj <= cej; cj++) {
-        int j = (cj - pmb->c_cellbounds.js(interior)) * 2 + pmb->cellbounds.js(interior);
-        for (int ci = csi; ci <= cei; ci++) {
-          int i =
-              (ci - pmb->c_cellbounds.is(interior)) * 2 + pmb->cellbounds.is(interior);
-          const Real area00 = coords.FaceArea<X2DIR>(k, j, i);
-          const Real area01 = coords.FaceArea<X2DIR>(k, j, i + 1);
-          const Real area10 = coords.FaceArea<X2DIR>(k + 1, j, i);
-          const Real area11 = coords.FaceArea<X2DIR>(k + 1, j, i + 1);
-          const Real tarea = area00 + area01 + area10 + area11;
-          coarse(ck, cj, ci) =
-              (fine(k, j, i) * area00 + fine(k, j, i + 1) * area01 +
-               fine(k + 1, j, i) * area10 + fine(k + 1, j, i + 1) * area11) /
-              tarea;
-        }
-      }
-    }
-  } else if (pmb->block_size.nx2 > 1) { // 2D
-    int k = pmb->cellbounds.ks(interior);
-    for (int cj = csj; cj <= cej; cj++) {
-      int j = (cj - pmb->c_cellbounds.js(interior)) * 2 + pmb->cellbounds.js(interior);
-      for (int ci = csi; ci <= cei; ci++) {
-        int i = (ci - pmb->c_cellbounds.is(interior)) * 2 + pmb->cellbounds.is(interior);
-        const Real area0 = coords.FaceArea<X2DIR>(k, j, i);
-        const Real area1 = coords.FaceArea<X2DIR>(k, j, i + 1);
-        const Real tarea = area0 + area1;
-        coarse(pmb->c_cellbounds.ks(interior), cj, ci) =
-            (fine(k, j, i) * area0 + fine(k, j, i + 1) * area1) / tarea;
-      }
-    }
-  } else { // 1D
-    int k = pmb->cellbounds.ks(interior), j = pmb->cellbounds.js(interior);
-    for (int ci = csi; ci <= cei; ci++) {
-      int i = (ci - pmb->c_cellbounds.is(interior)) * 2 + pmb->cellbounds.is(interior);
-      const Real area0 = coords.FaceArea<X2DIR>(k, j, i);
-      const Real area1 = coords.FaceArea<X2DIR>(k, j, i + 1);
-      const Real tarea = area0 + area1;
-      coarse(pmb->c_cellbounds.ks(interior), pmb->c_cellbounds.js(interior), ci) =
-          (fine(k, j, i) * area0 + fine(k, j, i + 1) * area1) / tarea;
-    }
-  }
-
-  return;
-}
-
-//----------------------------------------------------------------------------------------
-//! \fn void MeshRefinement::RestrictFieldX3(const ParArrayND<Real> &fine
-//      ParArrayND<Real> &coarse, int csi, int cei, int csj, int cej, int csk, int cek)
-//  \brief restrict the x3 field data and set them into the coarse buffer
-
-void MeshRefinement::RestrictFieldX3(const ParArrayND<Real> &fine,
-                                     ParArrayND<Real> &coarse, int csi, int cei, int csj,
-                                     int cej, int csk, int cek) {
-  std::shared_ptr<MeshBlock> pmb = GetBlockPointer();
-  auto &coords = pmb->coords;
-  const IndexDomain interior = IndexDomain::interior;
-  int si = (csi - pmb->c_cellbounds.is(interior)) * 2 + pmb->cellbounds.is(interior),
-      ei = (cei - pmb->c_cellbounds.is(interior)) * 2 + pmb->cellbounds.is(interior) + 1;
-
-  // store the restricted data in the prolongation buffer for later use
-  if (pmb->block_size.nx3 > 1) { // 3D
-    for (int ck = csk; ck <= cek; ck++) {
-      int k = (ck - pmb->c_cellbounds.ks(interior)) * 2 + pmb->cellbounds.ks(interior);
-      for (int cj = csj; cj <= cej; cj++) {
-        int j = (cj - pmb->c_cellbounds.js(interior)) * 2 + pmb->cellbounds.js(interior);
-        for (int ci = csi; ci <= cei; ci++) {
-          int i =
-              (ci - pmb->c_cellbounds.is(interior)) * 2 + pmb->cellbounds.is(interior);
-          const Real area00 = coords.FaceArea<X3DIR>(k, j, i);
-          const Real area01 = coords.FaceArea<X3DIR>(k, j, i + 1);
-          const Real area10 = coords.FaceArea<X3DIR>(k, j + 1, i);
-          const Real area11 = coords.FaceArea<X3DIR>(k, j + 1, i + 1);
-          const Real tarea = area00 + area01 + area10 + area11;
-          coarse(ck, cj, ci) =
-              (fine(k, j, i) * area00 + fine(k, j, i + 1) * area01 +
-               fine(k, j + 1, i) * area10 + fine(k, j + 1, i + 1) * area11) /
-              tarea;
-        }
-      }
-    }
-  } else if (pmb->block_size.nx2 > 1) { // 2D
-    int k = pmb->cellbounds.ks(interior);
-    for (int cj = csj; cj <= cej; cj++) {
-      int j = (cj - pmb->c_cellbounds.js(interior)) * 2 + pmb->cellbounds.js(interior);
-      for (int ci = csi; ci <= cei; ci++) {
-        int i = (ci - pmb->c_cellbounds.is(interior)) * 2 + pmb->cellbounds.is(interior);
-        const Real area00 = coords.FaceArea<X3DIR>(k, j, i);
-        const Real area01 = coords.FaceArea<X3DIR>(k, j, i + 1);
-        const Real area10 = coords.FaceArea<X3DIR>(k, j + 1, i);
-        const Real area11 = coords.FaceArea<X3DIR>(k, j + 1, i + 1);
-        const Real tarea = area00 + area01 + area10 + area11;
-        coarse(pmb->c_cellbounds.ks(interior), cj, ci) =
-            (fine(k, j, i) * area00 + fine(k, j, i + 1) * area01 +
-             fine(k, j + 1, i) * area10 + fine(k, j + 1, i + 1) * area11) /
-            tarea;
-      }
-    }
-  } else { // 1D
-    int k = pmb->cellbounds.ks(interior), j = pmb->cellbounds.js(interior);
-    for (int ci = csi; ci <= cei; ci++) {
-      int i = (ci - pmb->c_cellbounds.is(interior)) * 2 + pmb->cellbounds.is(interior);
-      const Real area0 = coords.FaceArea<X3DIR>(k, j, i);
-      const Real area1 = coords.FaceArea<X3DIR>(k, j, i + 1);
-      const Real tarea = area0 + area1;
-      coarse(pmb->c_cellbounds.ks(interior), pmb->c_cellbounds.js(interior), ci) =
-          (fine(k, j, i) * area0 + fine(k, j, i + 1) * area1) / tarea;
-    }
-  }
-
-  return;
-=======
   info_h(b).fine = (var->data).Get();
   info_h(b).coarse = (var->coarse_s).Get();
   restrictor(info_h, idxs_h, pmb->cellbounds, pmb->c_cellbounds, nbuffers);
->>>>>>> 69af85a0
 }
 
 //----------------------------------------------------------------------------------------
