--- conflicted
+++ resolved
@@ -102,17 +102,10 @@
     }
 
     // determine size of variable needed
-<<<<<<< HEAD
     int nc1, nc2, nc3;
     pmb.cells.GetNx(entire,nc1,nc2,nc3);
-    if ( metadata.where() == (Metadata::node) ) {
-=======
-    int nc1 = pmb.ncells1;
-    int nc2 = pmb.ncells2;
-    int nc3 = pmb.ncells3;
 
     if ( metadata.Where() == (Metadata::Node) ) {
->>>>>>> 715c8bb9
       nc1++; nc2++; nc3++;
     }
 
