#========================================================================================
# Parthenon performance portable AMR framework
# Copyright(C) 2020 The Parthenon collaboration
# Licensed under the 3-clause BSD License, see LICENSE file for details
#========================================================================================
# (C) (or copyright) 2020. Triad National Security, LLC. All rights reserved.
#
# This program was produced under U.S. Government contract 89233218CNA000001 for Los
# Alamos National Laboratory (LANL), which is operated by Triad National Security, LLC
# for the U.S. Department of Energy/National Nuclear Security Administration. All rights
# in the program are reserved by Triad National Security, LLC, and the U.S. Department
# of Energy/National Nuclear Security Administration. The Government is granted for
# itself and others acting on its behalf a nonexclusive, paid-up, irrevocable worldwide
# license in this material to reproduce, prepare derivative works, distribute copies to
# the public, perform publicly and display publicly, and to permit others to do so.
#========================================================================================

# Modules
import h5py
import math
import numpy as np
import sys
import os
import utils.test_case


""" To prevent littering up imported folders with .pyc files or __pycache_ folder"""
sys.dont_write_bytecode = True

class TestCase(utils.test_case.TestCaseAbs):
<<<<<<< HEAD
    def Prepare(self, parameters, step):
            
        # enable coverage testing on pass where restart
        # files are both read and written
        parameters.coverage_status = "both"
        
        if step == 1:
            parameters.driver_cmd_line_args = ['parthenon/job/problem_id=gold']
        else:
            parameters.driver_cmd_line_args = [
                '-r',
                'gold.out0.00001.rhdf',
                'parthenon/job/problem_id=silver'
            ]
            
        return parameters

    def Analyse(self, parameters):
        # spotcheck one variable
        goldFile = 'gold.out0.00002.rhdf'
        silverFile = 'silver.out0.00002.rhdf'

        gold = h5py.File(goldFile,'r')
        silver = h5py.File(silverFile,'r')

        varName = "/advected"
        goldData = gold[varName][:].flatten()
        silverData = silver[varName][:].flatten()

        # spot check on one variable
        maxdiff = max(abs(goldData-silverData))
        print('Variable: %s, diff=%g, N=%d'%(varName,maxdiff,len(goldData)))

        return (maxdiff == 0.0)
=======
  def Prepare(self, parameters, step):

    # enable coverage testing on pass where restart
    # files are both read and written
    parameters.coverage_status = "both"

    if step == 1:
      parameters.driver_cmd_line_args = ['parthenon/job/problem_id=gold']
    else:
      parameters.driver_cmd_line_args = [
        '-r',
        'gold.out0.00001.rhdf',
        'parthenon/job/problem_id=silver'
      ]

    return parameters

  def Analyse(self, parameters):
    # spotcheck one variable
    goldFile = 'gold.out0.00002.rhdf'
    silverFile = 'silver.out0.00002.rhdf'

    varName = "advected"
    with h5py.File(goldFile,'r') as gold, h5py.File(silverFile,'r') as silver:
      goldData = np.zeros(gold[varName].shape, dtype=np.float64)
      gold[varName].read_direct(goldData)
      silverData = np.zeros(silver[varName].shape, dtype=np.float64)
      silver[varName].read_direct(silverData)

    maxdiff = np.abs(goldData-silverData).max()
    print('Variable: %s, diff=%g, N=%d'%(varName,maxdiff,len(goldData)))
    return (maxdiff == 0.0)
>>>>>>> 3f7d9b98
<|MERGE_RESOLUTION|>--- conflicted
+++ resolved
@@ -28,7 +28,6 @@
 sys.dont_write_bytecode = True
 
 class TestCase(utils.test_case.TestCaseAbs):
-<<<<<<< HEAD
     def Prepare(self, parameters, step):
             
         # enable coverage testing on pass where restart
@@ -63,37 +62,3 @@
         print('Variable: %s, diff=%g, N=%d'%(varName,maxdiff,len(goldData)))
 
         return (maxdiff == 0.0)
-=======
-  def Prepare(self, parameters, step):
-
-    # enable coverage testing on pass where restart
-    # files are both read and written
-    parameters.coverage_status = "both"
-
-    if step == 1:
-      parameters.driver_cmd_line_args = ['parthenon/job/problem_id=gold']
-    else:
-      parameters.driver_cmd_line_args = [
-        '-r',
-        'gold.out0.00001.rhdf',
-        'parthenon/job/problem_id=silver'
-      ]
-
-    return parameters
-
-  def Analyse(self, parameters):
-    # spotcheck one variable
-    goldFile = 'gold.out0.00002.rhdf'
-    silverFile = 'silver.out0.00002.rhdf'
-
-    varName = "advected"
-    with h5py.File(goldFile,'r') as gold, h5py.File(silverFile,'r') as silver:
-      goldData = np.zeros(gold[varName].shape, dtype=np.float64)
-      gold[varName].read_direct(goldData)
-      silverData = np.zeros(silver[varName].shape, dtype=np.float64)
-      silver[varName].read_direct(silverData)
-
-    maxdiff = np.abs(goldData-silverData).max()
-    print('Variable: %s, diff=%g, N=%d'%(varName,maxdiff,len(goldData)))
-    return (maxdiff == 0.0)
->>>>>>> 3f7d9b98
