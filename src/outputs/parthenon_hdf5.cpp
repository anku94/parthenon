//========================================================================================
// Athena++ astrophysical MHD code
// Copyright(C) 2014 James M. Stone <jmstone@princeton.edu> and other code contributors
// Licensed under the 3-clause BSD License, see LICENSE file for details
//========================================================================================
// (C) (or copyright) 2020-2022. Triad National Security, LLC. All rights reserved.
//
// This program was produced under U.S. Government contract 89233218CNA000001 for Los
// Alamos National Laboratory (LANL), which is operated by Triad National Security, LLC
// for the U.S. Department of Energy/National Nuclear Security Administration. All rights
// in the program are reserved by Triad National Security, LLC, and the U.S. Department
// of Energy/National Nuclear Security Administration. The Government is granted for
// itself and others acting on its behalf a nonexclusive, paid-up, irrevocable worldwide
// license in this material to reproduce, prepare derivative works, distribute copies to
// the public, perform publicly and display publicly, and to permit others to do so.
//========================================================================================

// options for building
#include "config.hpp"
#include "globals.hpp"
#include "utils/error_checking.hpp"

// Only proceed if HDF5 output enabled
#ifdef ENABLE_HDF5

#include <algorithm>
#include <memory>
#include <set>
#include <type_traits>
#include <unordered_map>

#include "driver/driver.hpp"
#include "interface/metadata.hpp"
#include "mesh/mesh.hpp"
#include "mesh/meshblock.hpp"
#include "outputs/outputs.hpp"
#include "outputs/parthenon_hdf5.hpp"
#include "utils/string_utils.hpp"

namespace parthenon {
namespace HDF5 {

// template specializations for std::string
template <>
void HDF5WriteAttribute(const std::string &name, const std::vector<std::string> &values,
                        hid_t location) {
  std::vector<const char *> char_ptrs(values.size());
  for (size_t i = 0; i < values.size(); ++i) {
    char_ptrs[i] = values[i].c_str();
  }
  HDF5WriteAttribute(name, char_ptrs, location);
}

template <>
std::vector<std::string> HDF5ReadAttributeVec(hid_t location, const std::string &name) {
  // get strings as char pointers, HDF5 will allocate the memory and we need to free it
  auto char_ptrs = HDF5ReadAttributeVec<char *>(location, name);

  // make strings out of char pointers, which copies the memory and then free the memeory
  std::vector<std::string> res(char_ptrs.size());
  for (size_t i = 0; i < res.size(); ++i) {
    res[i] = std::string(char_ptrs[i]);
    free(char_ptrs[i]);
  }

  return res;
}

// template specialization for bool
template <>
void HDF5WriteAttribute(const std::string &name, const std::vector<bool> &values,
                        hid_t location) {
  // can't use std::vector here because std::vector<bool>  doesn't have .data() member
  std::unique_ptr<hbool_t[]> data(new hbool_t[values.size()]);
  for (size_t i = 0; i < values.size(); ++i) {
    data[i] = values[i];
  }
  HDF5WriteAttribute(name, values.size(), data.get(), location);
}

} // namespace HDF5

using namespace HDF5;

// Helper struct containing some information about a variable
struct VarInfo {
  std::string label;
  int vlen;
  int nx6;
  int nx5;
  int nx4;
  bool is_sparse;
  bool is_vector;
  std::vector<std::string> component_labels;

  VarInfo() = delete;

  VarInfo(const std::string &label, const std::vector<std::string> &component_labels_,
          int vlen, int nx6, int nx5, int nx4, bool is_sparse, bool is_vector)
      : label(label), vlen(vlen), nx6(nx6), nx5(nx5), nx4(nx4), is_sparse(is_sparse),
        is_vector(is_vector) {
    if (vlen <= 0) {
      std::stringstream msg;
      msg << "### ERROR: Got variable " << label << " with length " << vlen
          << ". vlen must be greater than 0" << std::endl;
      PARTHENON_FAIL(msg);
    }

    // Note that this logic does not subscript components without component_labels if
    // there is only one component. Component names will be e.g.
    //   my_scalar
    // or
    //   my_non-vector_set_0
    //   my_non-vector_set_1
    // Note that this means the subscript will be dropped for multidim quantities if their
    // Nx6, Nx5, Nx4 are set to 1 at runtime e.g.
    //   my_non-vector_set
    component_labels = {};
    if (vlen == 1 || is_vector) {
      component_labels = component_labels_.size() > 0 ? component_labels_
                                                      : std::vector<std::string>({label});
    } else {
      for (int i = 0; i < vlen; i++) {
        component_labels.push_back(
            label + "_" +
            (component_labels_.empty() ? std::to_string(i) : component_labels_[i]));
      }
    }
  }

  explicit VarInfo(const std::shared_ptr<CellVariable<Real>> &var)
      : VarInfo(var->label(), var->metadata().getComponentLabels(), var->NumComponents(),
                var->GetDim(6), var->GetDim(5), var->GetDim(4), var->IsSparse(),
                var->IsSet(Metadata::Vector)) {}
};

// XDMF subroutine to write a dataitem that refers to an HDF array
static std::string stringXdmfArrayRef(const std::string &prefix,
                                      const std::string &hdfPath,
                                      const std::string &label, const hsize_t *dims,
                                      const int &ndims, const std::string &theType,
                                      const int &precision) {
  std::string mystr =
      prefix + R"(<DataItem Format="HDF" Dimensions=")" + std::to_string(dims[0]);
  for (int i = 1; i < ndims; i++)
    mystr += " " + std::to_string(dims[i]);
  mystr += "\" Name=\"" + label + "\"";
  mystr += " NumberType=\"" + theType + "\"";
  mystr += R"( Precision=")" + std::to_string(precision) + R"(">)" + '\n';
  mystr += prefix + "  " + hdfPath + label + "</DataItem>" + '\n';
  return mystr;
}

static void writeXdmfArrayRef(std::ofstream &fid, const std::string &prefix,
                              const std::string &hdfPath, const std::string &label,
                              const hsize_t *dims, const int &ndims,
                              const std::string &theType, const int &precision) {
  fid << stringXdmfArrayRef(prefix, hdfPath, label, dims, ndims, theType, precision)
      << std::flush;
}

static void writeXdmfSlabVariableRef(std::ofstream &fid, const std::string &name,
                                     const std::vector<std::string> &component_labels,
                                     std::string &hdfFile, int iblock, const int &vlen,
                                     int &ndims, hsize_t *dims,
                                     const std::string &dims321, bool isVector) {
  // writes a slab reference to file
  std::vector<std::string> names;
  int nentries = 1;
  if (vlen == 1 || isVector) {
    // we only make one entry, because either vlen == 1, or we write this as a vector
    names.push_back(name);
  } else {
    nentries = vlen;
    for (int i = 0; i < vlen; i++) {
<<<<<<< HEAD
      names.push_back(
          name + "_" +
          ((component_labels.empty() || component_labels.size() != vlen) ? std::to_string(i) : component_labels[i]));
=======
      names.push_back(component_labels[i]);
>>>>>>> 64fa36f5
    }
  }
  const int vector_size = isVector ? vlen : 1;

  const std::string prefix = "      ";
  for (int i = 0; i < nentries; i++) {
    fid << prefix << R"(<Attribute Name=")" << names[i] << R"(" Center="Cell")";
    if (isVector) {
      fid << R"( AttributeType="Vector")"
          << R"( Dimensions=")" << dims321 << " " << vector_size << R"(")";
    }
    fid << ">" << std::endl;
    fid << prefix << "  "
        << R"(<DataItem ItemType="HyperSlab" Dimensions=")" << dims321 << " "
        << vector_size << R"(">)" << std::endl;
    // TODO(JL) 3 and 5 are literals here, careful if they change
    fid << prefix << "    "
        << R"(<DataItem Dimensions="3 5" NumberType="Int" Format="XML">)" << iblock
        << " 0 0 0 " << i << " 1 1 1 1 1 1 " << dims321 << " " << vector_size
        << "</DataItem>" << std::endl;
    writeXdmfArrayRef(fid, prefix + "    ", hdfFile + ":/", name, dims, ndims, "Float",
                      8);
    fid << prefix << "  "
        << "</DataItem>" << std::endl;
    fid << prefix << "</Attribute>" << std::endl;
  }
  return;
}

void genXDMF(std::string hdfFile, Mesh *pm, SimTime *tm, int nx1, int nx2, int nx3,
             const std::vector<VarInfo> &var_list) {
  // using round robin generation.
  // must switch to MPIIO at some point

  // only rank 0 writes XDMF
  if (Globals::my_rank != 0) {
    return;
  }
  std::string filename_aux = hdfFile + ".xdmf";
  std::ofstream xdmf;
  hsize_t dims[H5_NDIM] = {0, 0, 0, 0, 0};

  // open file
  xdmf = std::ofstream(filename_aux.c_str(), std::ofstream::trunc);

  // Write header
  xdmf << R"(<?xml version="1.0" ?>)" << std::endl;
  xdmf << R"(<!DOCTYPE Xdmf SYSTEM "Xdmf.dtd">)" << std::endl;
  xdmf << R"(<Xdmf Version="3.0">)" << std::endl;
  xdmf << "  <Domain>" << std::endl;
  xdmf << R"(  <Grid Name="Mesh" GridType="Collection">)" << std::endl;
  if (tm != nullptr) {
    xdmf << R"(    <Time Value=")" << tm->time << R"("/>)" << std::endl;
    xdmf << R"(    <Information Name="Cycle" Value=")" << tm->ncycle << R"("/>)"
         << std::endl;
  }

  std::string blockTopology = R"(      <Topology Type="3DRectMesh" NumberOfElements=")" +
                              std::to_string(nx3 + 1) + " " + std::to_string(nx2 + 1) +
                              " " + std::to_string(nx1 + 1) + R"("/>)" + '\n';
  const std::string slabPreDim = R"(        <DataItem ItemType="HyperSlab" Dimensions=")";
  const std::string slabPreBlock2D =
      R"("><DataItem Dimensions="3 2" NumberType="Int" Format="XML">)";
  const std::string slabTrailer = "</DataItem>";

  // Now write Grid for each block
  dims[0] = pm->nbtotal;
  std::string dims321 =
      std::to_string(nx3) + " " + std::to_string(nx2) + " " + std::to_string(nx1);

  int ndims = H5_NDIM;

  for (int ib = 0; ib < pm->nbtotal; ib++) {
    xdmf << "    <Grid GridType=\"Uniform\" Name=\"" << ib << "\">" << std::endl;
    xdmf << blockTopology;
    xdmf << R"(      <Geometry Type="VXVYVZ">)" << std::endl;
    xdmf << slabPreDim << nx1 + 1 << slabPreBlock2D << ib << " 0 1 1 1 " << nx1 + 1
         << slabTrailer << std::endl;

    dims[1] = nx1 + 1;
    writeXdmfArrayRef(xdmf, "          ", hdfFile + ":/Locations/", "x", dims, 2, "Float",
                      8);
    xdmf << "</DataItem>" << std::endl;

    xdmf << slabPreDim << nx2 + 1 << slabPreBlock2D << ib << " 0 1 1 1 " << nx2 + 1
         << slabTrailer << std::endl;

    dims[1] = nx2 + 1;
    writeXdmfArrayRef(xdmf, "          ", hdfFile + ":/Locations/", "y", dims, 2, "Float",
                      8);
    xdmf << "</DataItem>" << std::endl;

    xdmf << slabPreDim << nx3 + 1 << slabPreBlock2D << ib << " 0 1 1 1 " << nx3 + 1
         << slabTrailer << std::endl;

    dims[1] = nx3 + 1;
    writeXdmfArrayRef(xdmf, "          ", hdfFile + ":/Locations/", "z", dims, 2, "Float",
                      8);
    xdmf << "</DataItem>" << std::endl;

    xdmf << "      </Geometry>" << std::endl;

    // write graphics variables
    dims[1] = nx3;
    dims[2] = nx2;
    dims[3] = nx1;
    dims[4] = 1;
    for (const auto &vinfo : var_list) {
      const int vlen = vinfo.vlen;
      dims[4] = vlen;
      writeXdmfSlabVariableRef(xdmf, vinfo.label, vinfo.component_labels, hdfFile, ib,
                               vlen, ndims, dims, dims321, vinfo.is_vector);
    }
    xdmf << "      </Grid>" << std::endl;
  }
  xdmf << "    </Grid>" << std::endl;
  xdmf << "  </Domain>" << std::endl;
  xdmf << "</Xdmf>" << std::endl;
  xdmf.close();

  return;
}

void PHDF5Output::WriteOutputFile(Mesh *pm, ParameterInput *pin, SimTime *tm,
                                  const SignalHandler::OutputSignal signal) {
  if (output_params.single_precision_output) {
    this->template WriteOutputFileImpl<true>(pm, pin, tm, signal);
  } else {
    this->template WriteOutputFileImpl<false>(pm, pin, tm, signal);
  }
}

//----------------------------------------------------------------------------------------
//! \fn void PHDF5Output:::WriteOutputFileImpl(Mesh *pm, ParameterInput *pin, bool flag)
//  \brief Cycles over all MeshBlocks and writes OutputData in the Parthenon HDF5 format,
//         one file per output using parallel IO.
template <bool WRITE_SINGLE_PRECISION>
void PHDF5Output::WriteOutputFileImpl(Mesh *pm, ParameterInput *pin, SimTime *tm,
                                      const SignalHandler::OutputSignal signal) {
  // writes all graphics variables to hdf file
  // HDF5 structures
  // Also writes companion xdmf file

  const int max_blocks_global = pm->nbtotal;
  const int num_blocks_local = static_cast<int>(pm->block_list.size());

  const IndexDomain theDomain =
      (output_params.include_ghost_zones ? IndexDomain::entire : IndexDomain::interior);

  auto const &first_block = *(pm->block_list.front());

  // shooting a blank just for getting the variable names
  const IndexRange out_ib = first_block.cellbounds.GetBoundsI(theDomain);
  const IndexRange out_jb = first_block.cellbounds.GetBoundsJ(theDomain);
  const IndexRange out_kb = first_block.cellbounds.GetBoundsK(theDomain);

  auto const nx1 = out_ib.e - out_ib.s + 1;
  auto const nx2 = out_jb.e - out_jb.s + 1;
  auto const nx3 = out_kb.e - out_kb.s + 1;

  const int rootLevel = pm->GetRootLevel();
  const int max_level = pm->GetCurrentLevel() - rootLevel;
  const auto &nblist = pm->GetNbList();

  // open HDF5 file
  // Define output filename
  auto filename = std::string(output_params.file_basename);
  filename.append(".");
  filename.append(output_params.file_id);
  filename.append(".");
  if (signal == SignalHandler::OutputSignal::now) {
    filename.append("now");
  } else if (signal == SignalHandler::OutputSignal::final) {
    filename.append("final");
    // default time based data dump
  } else {
    std::stringstream file_number;
    file_number << std::setw(5) << std::setfill('0') << output_params.file_number;
    filename.append(file_number.str());
  }
  filename.append(restart_ ? ".rhdf" : ".phdf");

  if (signal == SignalHandler::OutputSignal::none) {
    // After file has been opened with the current number, already advance output
    // parameters so that for restarts the file is not immediatly overwritten again.
    // Only applies to default time-based data dumps, so that writing "now" and "final"
    // outputs does not change the desired output numbering.
    output_params.file_number++;
    output_params.next_time += output_params.dt;
    pin->SetInteger(output_params.block_name, "file_number", output_params.file_number);
    pin->SetReal(output_params.block_name, "next_time", output_params.next_time);
  }

  // set file access property list
#ifdef MPI_PARALLEL
  /* set the file access template for parallel IO access */
  H5P const acc_file = H5P::FromHIDCheck(H5Pcreate(H5P_FILE_ACCESS));

  /* ---------------------------------------------------------------------
     platform dependent code goes here -- the access template must be
     tuned for a particular filesystem blocksize.  some of these
     numbers are guesses / experiments, others come from the file system
     documentation.

     ---------------------------------------------------------------------- */

  // use collective metadata optimizations
#if H5_VERSION_GE(1, 10, 0)
  PARTHENON_HDF5_CHECK(H5Pset_coll_metadata_write(acc_file, true));
  PARTHENON_HDF5_CHECK(H5Pset_all_coll_metadata_ops(acc_file, true));
#endif

  bool exists, exists2;

  // Set the HDF5 format versions used when creating objects
  // Note, introducing API calls that create objects or features that are
  // only available to versions of the library greater than 1.8.x release will fail.
  // For that case, the highest version value will need to be increased.
  H5Pset_libver_bounds(acc_file, H5F_LIBVER_V18, H5F_LIBVER_V18);

  // Sets the maximum size of the data sieve buffer, in bytes.
  // The sieve_buf_size should be equal to a multiple of the disk block size
  // Default: Disabled
  size_t sieve_buf_size = Env::get<size_t>("H5_sieve_buf_size", 256 * KiB, exists);
  if (exists) {
    PARTHENON_HDF5_CHECK(H5Pset_sieve_buf_size(acc_file, sieve_buf_size));
  }

  // Sets the minimum metadata block size, in bytes.
  // Default: Disabled
  hsize_t meta_block_size = Env::get<hsize_t>("H5_meta_block_size", 8 * MiB, exists);
  if (exists) {
    PARTHENON_HDF5_CHECK(H5Pset_meta_block_size(acc_file, meta_block_size));
  }

  // Sets alignment properties of a file access property list.
  // Choose an alignment which is a multiple of the disk block size.
  // Default: Disabled
  hsize_t threshold; // Threshold value. Setting to 0 forces everything to be aligned.
  hsize_t alignment; // Alignment value.

  threshold = Env::get<hsize_t>("H5_alignment_threshold", 0, exists);
  alignment = Env::get<hsize_t>("H5_alignment_alignment", 8 * MiB, exists2);
  if (exists || exists2) {
    PARTHENON_HDF5_CHECK(H5Pset_alignment(acc_file, threshold, alignment));
  }

  // Defer metadata flush
  // Default: Disabled
  bool defer_metadata_flush = Env::get<bool>("H5_defer_metadata_flush", false, exists);
  if (defer_metadata_flush) {
    H5AC_cache_config_t cache_config;
    cache_config.version = H5AC__CURR_CACHE_CONFIG_VERSION;
    PARTHENON_HDF5_CHECK(H5Pget_mdc_config(acc_file, &cache_config));
    cache_config.set_initial_size = 1;
    cache_config.initial_size = 16 * MiB;
    cache_config.evictions_enabled = 0;
    cache_config.incr_mode = H5C_incr__off;
    cache_config.flash_incr_mode = H5C_flash_incr__off;
    cache_config.decr_mode = H5C_decr__off;
    PARTHENON_HDF5_CHECK(H5Pset_mdc_config(acc_file, &cache_config));
  }

  /* create an MPI_INFO object -- on some platforms it is useful to
     pass some information onto the underlying MPI_File_open call */
  MPI_Info FILE_INFO_TEMPLATE;
  PARTHENON_MPI_CHECK(MPI_Info_create(&FILE_INFO_TEMPLATE));

  // Free MPI_Info on error on return or throw
  struct MPI_InfoDeleter {
    MPI_Info info;
    ~MPI_InfoDeleter() { MPI_Info_free(&info); }
  } delete_info{FILE_INFO_TEMPLATE};

  // Hint specifies the manner in which the file will be accessed until the file is closed
  const auto access_style =
      Env::get<std::string>("MPI_access_style", "write_once", exists);
  PARTHENON_MPI_CHECK(
      MPI_Info_set(FILE_INFO_TEMPLATE, "access_style", access_style.c_str()));

  // Specifies whether the application may benefit from collective buffering
  // Default :: collective_buffering is disabled
  bool collective_buffering = Env::get<bool>("MPI_collective_buffering", false, exists);
  if (exists) {
    PARTHENON_MPI_CHECK(MPI_Info_set(FILE_INFO_TEMPLATE, "collective_buffering", "true"));
    // Specifies the block size to be used for collective buffering file acces
    const auto cb_block_size =
        Env::get<std::string>("MPI_cb_block_size", "1048576", exists);
    PARTHENON_MPI_CHECK(
        MPI_Info_set(FILE_INFO_TEMPLATE, "cb_block_size", cb_block_size.c_str()));
    // Specifies the total buffer space that can be used for collective buffering on each
    // target node, usually a multiple of cb_block_size
    const auto cb_buffer_size =
        Env::get<std::string>("MPI_cb_buffer_size", "4194304", exists);
    PARTHENON_MPI_CHECK(
        MPI_Info_set(FILE_INFO_TEMPLATE, "cb_buffer_size", cb_buffer_size.c_str()));
  }

  /* tell the HDF5 library that we want to use MPI-IO to do the writing */
  PARTHENON_HDF5_CHECK(H5Pset_fapl_mpio(acc_file, MPI_COMM_WORLD, FILE_INFO_TEMPLATE));
#else
  hid_t const acc_file = H5P_DEFAULT;
#endif // ifdef MPI_PARALLEL

  // now create the file
  H5F file;
  try {
    file = H5F::FromHIDCheck(
        H5Fcreate(filename.c_str(), H5F_ACC_TRUNC, H5P_DEFAULT, acc_file));
  } catch (std::exception &ex) {
    std::stringstream err;
    err << "### ERROR: Failed to create HDF5 output file '" << filename
        << "' with the following error:" << std::endl
        << ex.what() << std::endl;
    PARTHENON_THROW(err)
  }

  // -------------------------------------------------------------------------------- //
  //   WRITING ATTRIBUTES                                                             //
  // -------------------------------------------------------------------------------- //
  {
    // write input key-value pairs
    std::ostringstream oss;
    pin->ParameterDump(oss);

    // Mesh information
    const H5G input_group = MakeGroup(file, "/Input");

    HDF5WriteAttribute("File", oss.str().c_str(), input_group);
  } // Input section

  // we'll need this again at the end
  const H5G info_group = MakeGroup(file, "/Info");
  {
    if (tm != nullptr) {
      HDF5WriteAttribute("NCycle", tm->ncycle, info_group);
      HDF5WriteAttribute("Time", tm->time, info_group);
      HDF5WriteAttribute("dt", tm->dt, info_group);
    }

    HDF5WriteAttribute("WallTime", Driver::elapsed_main(), info_group);
    HDF5WriteAttribute("NumDims", pm->ndim, info_group);
    HDF5WriteAttribute("NumMeshBlocks", pm->nbtotal, info_group);
    HDF5WriteAttribute("MaxLevel", max_level, info_group);
    // write whether we include ghost cells or not
    HDF5WriteAttribute("IncludesGhost", output_params.include_ghost_zones ? 1 : 0,
                       info_group);
    // write number of ghost cells in simulation
    HDF5WriteAttribute("NGhost", Globals::nghost, info_group);
    HDF5WriteAttribute("Coordinates", std::string(first_block.coords.Name()).c_str(),
                       info_group);

    // restart info, write always
    HDF5WriteAttribute("NBNew", pm->nbnew, info_group);
    HDF5WriteAttribute("NBDel", pm->nbdel, info_group);
    HDF5WriteAttribute("RootLevel", rootLevel, info_group);
    HDF5WriteAttribute("Refine", pm->adaptive ? 1 : 0, info_group);
    HDF5WriteAttribute("Multilevel", pm->multilevel ? 1 : 0, info_group);

    HDF5WriteAttribute("BlocksPerPE", nblist, info_group);

    // Mesh block size
    HDF5WriteAttribute("MeshBlockSize", std::vector<int>{nx1, nx2, nx3}, info_group);

    // RootGridDomain - float[9] array with xyz mins, maxs, rats (dx(i)/dx(i-1))
    HDF5WriteAttribute(
        "RootGridDomain",
        std::vector<Real>{pm->mesh_size.x1min, pm->mesh_size.x1max, pm->mesh_size.x1rat,
                          pm->mesh_size.x2min, pm->mesh_size.x2max, pm->mesh_size.x2rat,
                          pm->mesh_size.x3min, pm->mesh_size.x3max, pm->mesh_size.x3rat},
        info_group);

    // Root grid size (number of cells at root level)
    HDF5WriteAttribute(
        "RootGridSize",
        std::vector<int>{pm->mesh_size.nx1, pm->mesh_size.nx2, pm->mesh_size.nx3},
        info_group);

    // Boundary conditions
    std::vector<std::string> boundary_condition_str(BOUNDARY_NFACES);
    for (size_t i = 0; i < boundary_condition_str.size(); i++) {
      boundary_condition_str[i] = GetBoundaryString(pm->mesh_bcs[i]);
    }

    HDF5WriteAttribute("BoundaryConditions", boundary_condition_str, info_group);
  } // Info section

  // write Params
  {
    const H5G params_group = MakeGroup(file, "/Params");

    for (const auto &package : pm->packages.AllPackages()) {
      const auto state = package.second;
      // Write all params that can be written as HDF5 attributes
      state->AllParams().WriteAllToHDF5(state->label(), params_group);
    }
  } // Params section

  // -------------------------------------------------------------------------------- //
  //   WRITING MESHBLOCK METADATA                                                     //
  // -------------------------------------------------------------------------------- //

  // set local offset, always the same for all data sets
  hsize_t my_offset = 0;
  for (int i = 0; i < Globals::my_rank; i++) {
    my_offset += nblist[i];
  }

  const std::array<hsize_t, H5_NDIM> local_offset({my_offset, 0, 0, 0, 0});

  // these can vary by data set, except index 0 is always the same
  std::array<hsize_t, H5_NDIM> local_count(
      {static_cast<hsize_t>(num_blocks_local), 1, 1, 1, 1});
  std::array<hsize_t, H5_NDIM> global_count(
      {static_cast<hsize_t>(max_blocks_global), 1, 1, 1, 1});

  // for convenience
  const hsize_t *const p_loc_offset = local_offset.data();
  const hsize_t *const p_loc_cnt = local_count.data();
  const hsize_t *const p_glob_cnt = global_count.data();

  H5P const pl_xfer = H5P::FromHIDCheck(H5Pcreate(H5P_DATASET_XFER));
  H5P const pl_dcreate = H5P::FromHIDCheck(H5Pcreate(H5P_DATASET_CREATE));

  // Never write fill values to the dataset
  PARTHENON_HDF5_CHECK(H5Pset_fill_time(pl_dcreate, H5D_FILL_TIME_NEVER));

#ifndef PARTHENON_DISABLE_HDF5_COMPRESSION
  if (output_params.hdf5_compression_level > 0) {
    // we need chunks to enable compression
    const std::array<hsize_t, H5_NDIM> chunk_size({1, static_cast<hsize_t>(nx3),
                                                   static_cast<hsize_t>(nx2),
                                                   static_cast<hsize_t>(nx1), 1});
    PARTHENON_HDF5_CHECK(H5Pset_chunk(pl_dcreate, H5_NDIM, chunk_size.data()));
    PARTHENON_HDF5_CHECK(
        H5Pset_deflate(pl_dcreate, std::min(9, output_params.hdf5_compression_level)));
  }
#endif

#ifdef MPI_PARALLEL
  PARTHENON_HDF5_CHECK(H5Pset_dxpl_mpio(pl_xfer, H5FD_MPIO_COLLECTIVE));
#endif

  // write Blocks metadata
  {
    const H5G gBlocks = MakeGroup(file, "/Blocks");

    // write Xmin[ndim] for blocks
    {
      std::vector<Real> tmpData(num_blocks_local * 3);
      int i = 0;

      for (auto &pmb : pm->block_list) {
        auto xmin = pmb->coords.GetXmin();
        tmpData[i++] = xmin[0];
        if (pm->ndim > 1) {
          tmpData[i++] = xmin[1];
        }
        if (pm->ndim > 2) {
          tmpData[i++] = xmin[2];
        }
      }
      local_count[1] = global_count[1] = pm->ndim;
      HDF5Write2D(gBlocks, "xmin", tmpData.data(), p_loc_offset, p_loc_cnt, p_glob_cnt,
                  pl_xfer);
    }

    // write Block ID
    {
      // LOC.lx1,2,3
      hsize_t n = 3;
      std::vector<int64_t> tmpLoc(num_blocks_local * n);
      local_count[1] = global_count[1] = n;

      int i = 0;
      for (auto &pmb : pm->block_list) {
        tmpLoc[i++] = pmb->loc.lx1;
        tmpLoc[i++] = pmb->loc.lx2;
        tmpLoc[i++] = pmb->loc.lx3;
      }
      HDF5Write2D(gBlocks, "loc.lx123", tmpLoc.data(), p_loc_offset, p_loc_cnt,
                  p_glob_cnt, pl_xfer);

      // (LOC.)level, GID, LID, cnghost, gflag
      n = 5; // this is NOT H5_NDIM
      std::vector<int> tmpID(num_blocks_local * n);
      local_count[1] = global_count[1] = n;

      i = 0;
      for (auto &pmb : pm->block_list) {
        tmpID[i++] = pmb->loc.level;
        tmpID[i++] = pmb->gid;
        tmpID[i++] = pmb->lid;
        tmpID[i++] = pmb->cnghost;
        tmpID[i++] = pmb->gflag;
      }
      HDF5Write2D(gBlocks, "loc.level-gid-lid-cnghost-gflag", tmpID.data(), p_loc_offset,
                  p_loc_cnt, p_glob_cnt, pl_xfer);
    }
  } // Block section

  // Write mesh coordinates to file
  for (const bool face : {true, false}) {
    const H5G gLocations = MakeGroup(file, face ? "/Locations" : "/VolumeLocations");
    const int offset = face ? 1 : 0;

    // write X coordinates
    std::vector<Real> loc_x((nx1 + offset) * num_blocks_local);
    std::vector<Real> loc_y((nx2 + offset) * num_blocks_local);
    std::vector<Real> loc_z((nx3 + offset) * num_blocks_local);

    size_t idx_x = 0;
    size_t idx_y = 0;
    size_t idx_z = 0;

    for (size_t b = 0; b < pm->block_list.size(); ++b) {
      auto &pmb = pm->block_list[b];

      for (int i = out_ib.s; i <= out_ib.e + offset; ++i) {
        loc_x[idx_x++] = face ? pmb->coords.x1f(0, 0, i) : pmb->coords.x1v(0, 0, i);
      }

      for (int j = out_jb.s; j <= out_jb.e + offset; ++j) {
        loc_y[idx_y++] = face ? pmb->coords.x2f(0, j, 0) : pmb->coords.x2v(0, j, 0);
      }

      for (int k = out_kb.s; k <= out_kb.e + offset; ++k) {
        loc_z[idx_z++] = face ? pmb->coords.x3f(k, 0, 0) : pmb->coords.x3v(k, 0, 0);
      }
    }

    local_count[1] = global_count[1] = nx1 + offset;
    HDF5Write2D(gLocations, "x", loc_x.data(), p_loc_offset, p_loc_cnt, p_glob_cnt,
                pl_xfer);

    local_count[1] = global_count[1] = nx2 + offset;
    HDF5Write2D(gLocations, "y", loc_y.data(), p_loc_offset, p_loc_cnt, p_glob_cnt,
                pl_xfer);

    local_count[1] = global_count[1] = nx3 + offset;
    HDF5Write2D(gLocations, "z", loc_z.data(), p_loc_offset, p_loc_cnt, p_glob_cnt,
                pl_xfer);
  }

  // Write Levels and Logical Locations with the level for each Meshblock loclist contains
  // levels and logical locations for all meshblocks on all ranks
  {
    const auto &loclist = pm->GetLocList();

    std::vector<std::int64_t> levels;
    levels.reserve(pm->nbtotal);

    std::vector<std::int64_t> logicalLocations;
    logicalLocations.reserve(pm->nbtotal * 3);

    for (const auto &loc : loclist) {
      levels.push_back(loc.level - pm->GetRootLevel());
      logicalLocations.push_back(loc.lx1);
      logicalLocations.push_back(loc.lx2);
      logicalLocations.push_back(loc.lx3);
    }

    // Only write levels on rank 0 since it has data for all ranks
    local_count[0] = (Globals::my_rank == 0) ? pm->nbtotal : 0;
    HDF5WriteND(file, "Levels", levels.data(), 1, local_offset.data(), local_count.data(),
                global_count.data(), pl_xfer, H5P_DEFAULT);

    local_count[1] = global_count[1] = 3;
    HDF5Write2D(file, "LogicalLocations", logicalLocations.data(), local_offset.data(),
                local_count.data(), global_count.data(), pl_xfer);

    // reset for collective output
    local_count[0] = num_blocks_local;
  }

  // -------------------------------------------------------------------------------- //
  //   WRITING VARIABLES DATA                                                         //
  // -------------------------------------------------------------------------------- //

  // All blocks have the same list of variable metadata that exist in the entire
  // simulation, but not all variables may be allocated on all blocks

  auto get_vars = [=](const std::shared_ptr<MeshBlock> pmb) {
    if (restart_) {
      // get all vars with flag Independent OR restart
      return pmb->meshblock_data.Get()
          ->GetVariablesByFlag(
              {parthenon::Metadata::Independent, parthenon::Metadata::Restart}, false)
          .vars();
    } else {
      return pmb->meshblock_data.Get()
          ->GetVariablesByName(output_params.variables)
          .vars();
    }
  };

  // get list of all vars, just use the first block since the list is the same for all
  // blocks
  std::vector<VarInfo> all_vars_info;
  const auto vars = get_vars(pm->block_list.front());
  for (auto &v : vars) {
    all_vars_info.emplace_back(v);
  }

  // sort alphabetically
  std::sort(all_vars_info.begin(), all_vars_info.end(),
            [](const VarInfo &a, const VarInfo &b) { return a.label < b.label; });

  // We need to add information about the sparse variables to the HDF5 file, namely:
  // 1) Which variables are sparse
  // 2) Is a sparse id of a particular sparse variable allocated on a given block
  //
  // This information is stored in the dataset called "SparseInfo". The data set
  // contains an attribute "SparseFields" that is a vector of strings with the names
  // of the sparse fields (field name with sparse id, i.e. "bar_28", "bar_7", foo_1",
  // "foo_145"). The field names are in alphabetical order, which is the same order
  // they show up in all_unique_vars (because it's a sorted set).
  //
  // The dataset SparseInfo itself is a 2D array of bools. The first index is the
  // global block index and the second index is the sparse field (same order as the
  // SparseFields attribute). SparseInfo[b][v] is true if the sparse field with index
  // v is allocated on the block with index b, otherwise the value is false

  std::vector<std::string> sparse_names;
  std::unordered_map<std::string, size_t> sparse_field_idx;
  for (auto &vinfo : all_vars_info) {
    if (vinfo.is_sparse) {
      sparse_field_idx.insert({vinfo.label, sparse_names.size()});
      sparse_names.push_back(vinfo.label);
    }
  }

  hsize_t num_sparse = sparse_names.size();
  // can't use std::vector here because std::vector<hbool_t> is the same as
  // std::vector<bool> and it doesn't have .data() member
  std::unique_ptr<hbool_t[]> sparse_allocated(new hbool_t[num_blocks_local * num_sparse]);

  // allocate space for largest size variable
  const hsize_t varSize = nx3 * nx2 * nx1;
  int vlen_max = 0;
  for (auto &vinfo : all_vars_info) {
    vlen_max = std::max(vlen_max, vinfo.vlen);
  }

  using OutT = typename std::conditional<WRITE_SINGLE_PRECISION, float, Real>::type;
  std::vector<OutT> tmpData(varSize * vlen_max * num_blocks_local);

  // create persistent spaces
  local_count[0] = num_blocks_local;
  global_count[0] = max_blocks_global;
  local_count[1] = global_count[1] = nx3;
  local_count[2] = global_count[2] = nx2;
  local_count[3] = global_count[3] = nx1;

  // for each variable we write
  for (auto &vinfo : all_vars_info) {
    // not really necessary, but doesn't hurt
    memset(tmpData.data(), 0, tmpData.size() * sizeof(OutT));

    const std::string var_name = vinfo.label;
    const hsize_t vlen = vinfo.vlen;
    const hsize_t nx6 = vinfo.nx6;
    const hsize_t nx5 = vinfo.nx5;
    const hsize_t nx4 = vinfo.nx4;

    local_count[4] = global_count[4] = vlen;

    // load up data
    hsize_t index = 0;

    // for each local mesh block
    for (size_t b_idx = 0; b_idx < num_blocks_local; ++b_idx) {
      const auto &pmb = pm->block_list[b_idx];
      bool found = false;

      // for each variable that this local meshblock actually has
      const auto vars = get_vars(pmb);
      for (auto &v : vars) {
        // Note index l transposed to interior
        // For reference, if we update the logic here, there's also
        // a similar block in parthenon_manager.cpp
        if (v->IsAllocated() && (var_name == v->label())) {
          auto v_h = v->data.GetHostMirrorAndCopy();
          for (int k = out_kb.s; k <= out_kb.e; ++k) {
            for (int j = out_jb.s; j <= out_jb.e; ++j) {
              for (int i = out_ib.s; i <= out_ib.e; ++i) {
                for (int l = 0; l < nx6; ++l) {
                  for (int m = 0; m < nx5; ++m) {
                    for (int n = 0; n < nx4; ++n) {
                      tmpData[index++] = static_cast<OutT>(v_h(l, m, n, k, j, i));
                    }
                  }
                }
              }
            }
          }

          found = true;
          break;
        }
      }

      if (vinfo.is_sparse) {
        size_t sparse_idx = sparse_field_idx.at(vinfo.label);
        sparse_allocated[b_idx * num_sparse + sparse_idx] = found;
      }

      if (!found) {
        if (vinfo.is_sparse) {
          hsize_t N = varSize * vlen;
          memset(tmpData.data() + index, 0, N * sizeof(OutT));
          index += N;
        } else {
          std::stringstream msg;
          msg << "### ERROR: Unable to find dense variable " << var_name << std::endl;
          PARTHENON_FAIL(msg);
        }
      }
    }

    // write data to file
    HDF5WriteND(file, var_name, tmpData.data(), H5_NDIM, p_loc_offset, p_loc_cnt,
                p_glob_cnt, pl_xfer, pl_dcreate);
  }

  // names of variables
  std::vector<std::string> var_names;
  var_names.reserve(all_vars_info.size());

  // number of components within each dataset
  std::vector<size_t> num_components;
  num_components.reserve(all_vars_info.size());

  // names of components within each dataset
  std::vector<std::string> component_names;
  component_names.reserve(all_vars_info.size()); // may be larger

  for (const auto &vi : all_vars_info) {
    var_names.push_back(vi.label);

    const auto &component_labels = vi.component_labels;
    PARTHENON_REQUIRE_THROWS(component_labels.size() > 0, "Got 0 component labels");

    num_components.push_back(component_labels.size());
    for (const auto &label : component_labels) {
      component_names.push_back(label);
    }
  }

  HDF5WriteAttribute("NumComponents", num_components, info_group);
  HDF5WriteAttribute("ComponentNames", component_names, info_group);
  HDF5WriteAttribute("OutputDatasetNames", var_names, info_group);

  // write SparseInfo and SparseFields (we can't write a zero-size dataset, so only write
  // this if we have sparse fields)
  if (num_sparse > 0) {
    local_count[1] = global_count[1] = num_sparse;

    HDF5Write2D(file, "SparseInfo", sparse_allocated.get(), p_loc_offset, p_loc_cnt,
                p_glob_cnt, pl_xfer);

    // write names of sparse fields as attribute, first convert to vector of const char*
    std::vector<const char *> names(num_sparse);
    for (size_t i = 0; i < num_sparse; ++i)
      names[i] = sparse_names[i].c_str();

    const H5D dset = H5D::FromHIDCheck(H5Dopen2(file, "SparseInfo", H5P_DEFAULT));
    HDF5WriteAttribute("SparseFields", names, dset);
  } // SparseInfo and SparseFields sections

  if (!restart_) {
    // generate XDMF companion file
    genXDMF(filename, pm, tm, nx1, nx2, nx3, all_vars_info);
  }
}

// explicit template instantiation
template void PHDF5Output::WriteOutputFileImpl<false>(Mesh *, ParameterInput *, SimTime *,
                                                      SignalHandler::OutputSignal);
template void PHDF5Output::WriteOutputFileImpl<true>(Mesh *, ParameterInput *, SimTime *,
                                                     SignalHandler::OutputSignal);

} // namespace parthenon

#endif // ifdef ENABLE_HDF5<|MERGE_RESOLUTION|>--- conflicted
+++ resolved
@@ -173,13 +173,7 @@
   } else {
     nentries = vlen;
     for (int i = 0; i < vlen; i++) {
-<<<<<<< HEAD
-      names.push_back(
-          name + "_" +
-          ((component_labels.empty() || component_labels.size() != vlen) ? std::to_string(i) : component_labels[i]));
-=======
       names.push_back(component_labels[i]);
->>>>>>> 64fa36f5
     }
   }
   const int vector_size = isVector ? vlen : 1;
