--- conflicted
+++ resolved
@@ -135,13 +135,8 @@
   interface/metadata.cpp
   interface/metadata.hpp
   interface/params.hpp
-<<<<<<< HEAD
   interface/sparse_pool.cpp
   interface/sparse_pool.hpp
-=======
-  interface/sparse_variable.cpp
-  interface/sparse_variable.hpp
->>>>>>> 05aeadfa
   interface/state_descriptor.hpp
   interface/state_descriptor.cpp
   interface/update.cpp
