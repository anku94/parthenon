//========================================================================================
// (C) (or copyright) 2020. Triad National Security, LLC. All rights reserved.
//
// This program was produced under U.S. Government contract 89233218CNA000001 for Los
// Alamos National Laboratory (LANL), which is operated by Triad National Security, LLC
// for the U.S. Department of Energy/National Nuclear Security Administration. All rights
// in the program are reserved by Triad National Security, LLC, and the U.S. Department
// of Energy/National Nuclear Security Administration. The Government is granted for
// itself and others acting on its behalf a nonexclusive, paid-up, irrevocable worldwide
// license in this material to reproduce, prepare derivative works, distribute copies to
// the public, perform publicly and display publicly, and to permit others to do so.
//========================================================================================

#include <algorithm>
#include <limits>
#include <string>

#include <parthenon/package.hpp>

#include "advection_package.hpp"

using namespace parthenon::package::prelude;

// *************************************************//
// define the "physics" package Advect, which      *//
// includes defining various functions that control*//
// how parthenon functions and any tasks needed to *//
// implement the "physics"                         *//
// *************************************************//

namespace advection_package {

std::shared_ptr<StateDescriptor> Initialize(ParameterInput *pin) {
  auto pkg = std::make_shared<StateDescriptor>("advection_package");

  Real cfl = pin->GetOrAddReal("Advection", "cfl", 0.45);
  pkg->AddParam<>("cfl", cfl);
  Real vx = pin->GetOrAddReal("Advection", "vx", 1.0);
  pkg->AddParam<>("vx", vx);
  Real vy = pin->GetOrAddReal("Advection", "vy", 1.0);
  pkg->AddParam<>("vy", vy);
  Real vz = pin->GetOrAddReal("Advection", "vz", 0.5);
  pkg->AddParam<>("vz", vz);
  Real refine_tol = pin->GetOrAddReal("Advection", "refine_tol", 0.3);
  pkg->AddParam<>("refine_tol", refine_tol);
  Real derefine_tol = pin->GetOrAddReal("Advection", "derefine_tol", 0.03);
  pkg->AddParam<>("derefine_tol", derefine_tol);

  std::string field_name = "advected";
  Metadata m({Metadata::Cell, Metadata::Independent, Metadata::FillGhost});
  pkg->AddField(field_name, m);

  field_name = "one_minus_advected";
  m = Metadata({Metadata::Cell, Metadata::Derived, Metadata::OneCopy});
  pkg->AddField(field_name, m);

  field_name = "one_minus_advected_sq";
  pkg->AddField(field_name, m);

  // for fun make this last one a multi-component field using SparseVariable
  field_name = "one_minus_sqrt_one_minus_advected_sq";
  m = Metadata({Metadata::Cell, Metadata::Derived, Metadata::OneCopy, Metadata::Sparse},
               12 // just picking a sparse_id out of a hat for demonstration
  );
  pkg->AddField(field_name, m);
  // add another component
  m = Metadata({Metadata::Cell, Metadata::Derived, Metadata::OneCopy, Metadata::Sparse},
               37 // just picking a sparse_id out of a hat for demonstration
  );
  pkg->AddField(field_name, m);

  pkg->FillDerived = SquareIt;
  pkg->CheckRefinement = CheckRefinement;
  pkg->EstimateTimestep = EstimateTimestep;

  return pkg;
}

AmrTag CheckRefinement(Container<Real> &rc) {
  MeshBlock *pmb = rc.pmy_block;
  // refine on advected, for example.  could also be a derived quantity
  CellVariable<Real> &v = rc.Get("advected");
  Real vmin = 1.0;
  Real vmax = 0.0;
  for (int k = 0; k < pmb->ncells3; k++) {
    for (int j = 0; j < pmb->ncells2; j++) {
      for (int i = 0; i < pmb->ncells1; i++) {
        vmin = (v(k, j, i) < vmin ? v(k, j, i) : vmin);
        vmax = (v(k, j, i) > vmax ? v(k, j, i) : vmax);
      }
    }
  }
  auto pkg = pmb->packages["advection_package"];
  const auto &refine_tol = pkg->Param<Real>("refine_tol");
  const auto &derefine_tol = pkg->Param<Real>("derefine_tol");

  if (vmax > refine_tol && vmin < derefine_tol) return AmrTag::refine;
  if (vmax < derefine_tol) return AmrTag::derefine;
  return AmrTag::same;
}

// demonstrate usage of a "pre" fill derived routine
void PreFill(Container<Real> &rc) {
  MeshBlock *pmb = rc.pmy_block;
  int is = 0;
  int js = 0;
  int ks = 0;
  int ie = pmb->ncells1 - 1;
  int je = pmb->ncells2 - 1;
  int ke = pmb->ncells3 - 1;
<<<<<<< HEAD
  CellVariable<Real> &qin = rc.Get("advected");
  CellVariable<Real> &qout = rc.Get("one_minus_advected");
  for (int k = ks; k <= ke; k++) {
    for (int j = js; j <= je; j++) {
      for (int i = is; i <= ie; i++) {
        qout(k, j, i) = 1.0 - qin(k, j, i);
      }
    }
  }
=======
  PackIndexMap imap;
  std::vector<std::string> vars({"advected", "one_minus_advected"});
  auto v = PackVariables(rc, vars, imap);
  const int in = imap["advected"].first;
  const int out = imap["one_minus_advected"].first;
  par_for(
      "advection_package::PreFill", DevExecSpace(), ks, ke, js, je, is, ie,
      KOKKOS_LAMBDA(const int k, const int j, const int i) {
        v(out, k, j, i) = 1.0 - v(in, k, j, i);
      });
>>>>>>> c5e6adf0
}

// this is the package registered function to fill derived
void SquareIt(Container<Real> &rc) {
  MeshBlock *pmb = rc.pmy_block;
  int is = 0;
  int js = 0;
  int ks = 0;
  int ie = pmb->ncells1 - 1;
  int je = pmb->ncells2 - 1;
  int ke = pmb->ncells3 - 1;
<<<<<<< HEAD
  CellVariable<Real> &qin = rc.Get("one_minus_advected");
  CellVariable<Real> &qout = rc.Get("one_minus_advected_sq");
  for (int k = ks; k <= ke; k++) {
    for (int j = js; j <= je; j++) {
      for (int i = is; i <= ie; i++) {
        qout(k, j, i) = qin(k, j, i) * qin(k, j, i);
      }
    }
  }
=======
  PackIndexMap imap;
  std::vector<std::string> vars({"one_minus_advected", "one_minus_advected_sq"});
  auto v = PackVariables(rc, vars, imap);
  const int in = imap["one_minus_advected"].first;
  const int out = imap["one_minus_advected_sq"].first;
  par_for(
      "advection_package::PreFill", DevExecSpace(), ks, ke, js, je, is, ie,
      KOKKOS_LAMBDA(const int k, const int j, const int i) {
        v(out, k, j, i) = v(in, k, j, i) * v(in, k, j, i);
      });
>>>>>>> c5e6adf0
}

// demonstrate usage of a "post" fill derived routine
void PostFill(Container<Real> &rc) {
  MeshBlock *pmb = rc.pmy_block;
  int is = 0;
  int js = 0;
  int ks = 0;
  int ie = pmb->ncells1 - 1;
  int je = pmb->ncells2 - 1;
  int ke = pmb->ncells3 - 1;
<<<<<<< HEAD
  CellVariable<Real> &qin = rc.Get("one_minus_advected_sq");
  // get component 12
  CellVariable<Real> &q0 = rc.Get("one_minus_sqrt_one_minus_advected_sq", 12);
  // and component 37
  CellVariable<Real> &q1 = rc.Get("one_minus_sqrt_one_minus_advected_sq", 37);
  for (int k = ks; k <= ke; k++) {
    for (int j = js; j <= je; j++) {
      for (int i = is; i <= ie; i++) {
        // this will make component 12 = advected
        q0(k, j, i) = 1.0 - sqrt(qin(k, j, i));
        // and this will make component 37 = 1 - advected
        q1(k, j, i) = 1.0 - q0(k, j, i);
      }
    }
  }
=======
  PackIndexMap imap;
  std::vector<std::string> vars(
      {"one_minus_advected_sq", "one_minus_sqrt_one_minus_advected_sq"});
  auto v = PackVariables(rc, vars, {12, 37}, imap);
  const int in = imap["one_minus_advected_sq"].first;
  const int out12 = imap["one_minus_sqrt_one_minus_advected_sq_12"].first;
  const int out37 = imap["one_minus_sqrt_one_minus_advected_sq_37"].first;
  par_for(
      "advection_package::PreFill", DevExecSpace(), ks, ke, js, je, is, ie,
      KOKKOS_LAMBDA(const int k, const int j, const int i) {
        v(out12, k, j, i) = 1.0 - sqrt(v(in, k, j, i));
        v(out37, k, j, i) = 1.0 - v(out12, k, j, i);
      });
>>>>>>> c5e6adf0
}

// provide the routine that estimates a stable timestep for this package
Real EstimateTimestep(Container<Real> &rc) {
  MeshBlock *pmb = rc.pmy_block;
  auto pkg = pmb->packages["advection_package"];
  const auto &cfl = pkg->Param<Real>("cfl");
  const auto &vx = pkg->Param<Real>("vx");
  const auto &vy = pkg->Param<Real>("vy");
  const auto &vz = pkg->Param<Real>("vz");

  int is = pmb->is;
  int js = pmb->js;
  int ks = pmb->ks;
  int ie = pmb->ie;
  int je = pmb->je;
  int ke = pmb->ke;

  Real min_dt = std::numeric_limits<Real>::max();
  ParArrayND<Real> dx1("dx1", pmb->ncells1);
  ParArrayND<Real> dx2("dx2", pmb->ncells1);
  ParArrayND<Real> dx3("dx3", pmb->ncells1);

  // this is obviously overkill for this constant velocity problem
  for (int k = ks; k <= ke; k++) {
    for (int j = js; j <= je; j++) {
      pmb->pcoord->CenterWidth1(k, j, is, ie, dx1);
      pmb->pcoord->CenterWidth2(k, j, is, ie, dx2);
      pmb->pcoord->CenterWidth3(k, j, is, ie, dx3);
      for (int i = is; i <= ie; i++) {
        min_dt = std::min(min_dt, dx1(i) / std::abs(vx));
        min_dt = std::min(min_dt, dx2(i) / std::abs(vy));
        min_dt = std::min(min_dt, dx3(i) / std::abs(vz));
      }
    }
  }

  return cfl * min_dt;
}

// Compute fluxes at faces given the constant velocity field and
// some field "advected" that we are pushing around.
// This routine implements all the "physics" in this example
TaskStatus CalculateFluxes(Container<Real> &rc) {
  MeshBlock *pmb = rc.pmy_block;
  int is = pmb->is;
  int js = pmb->js;
  int ks = pmb->ks;
  int ie = pmb->ie;
  int je = pmb->je;
  int ke = pmb->ke;

  CellVariable<Real> &q = rc.Get("advected");
  auto pkg = pmb->packages["advection_package"];
  const auto &vx = pkg->Param<Real>("vx");
  const auto &vy = pkg->Param<Real>("vy");
  const auto &vz = pkg->Param<Real>("vz");

  ParArrayND<Real> ql("ql", q.GetDim(4), pmb->ncells1);
  ParArrayND<Real> qr("qr", q.GetDim(4), pmb->ncells1);
  ParArrayND<Real> qltemp("qltemp", q.GetDim(4), pmb->ncells1);

  // get x-fluxes
  for (int k = ks; k <= ke; k++) {
    for (int j = js; j <= je; j++) {
      // get reconstructed state on faces
      pmb->precon->DonorCellX1(k, j, is - 1, ie + 1, q.data, ql, qr);
      if (vx > 0.0) {
        for (int i = is; i <= ie + 1; i++) {
          q.flux[0](k, j, i) = ql(i) * vx;
        }
      } else {
        for (int i = is; i <= ie + 1; i++) {
          q.flux[0](k, j, i) = qr(i) * vx;
        }
      }
    }
  }
  // get y-fluxes
  if (pmb->pmy_mesh->ndim >= 2) {
    for (int k = ks; k <= ke; k++) {
      pmb->precon->DonorCellX2(k, js - 1, is, ie, q.data, ql, qr);
      for (int j = js; j <= je + 1; j++) {
        pmb->precon->DonorCellX2(k, j, is, ie, q.data, qltemp, qr);
        if (vy > 0.0) {
          for (int i = is; i <= ie; i++) {
            q.flux[1](k, j, i) = ql(i) * vy;
          }
        } else {
          for (int i = is; i <= ie; i++) {
            q.flux[1](k, j, i) = qr(i) * vy;
          }
        }
        auto temp = ql;
        ql = qltemp;
        qltemp = temp;
      }
    }
  }

  // get z-fluxes
  if (pmb->pmy_mesh->ndim == 3) {
    for (int j = js; j <= je; j++) { // loop ordering is intentional
      pmb->precon->DonorCellX3(ks - 1, j, is, ie, q.data, ql, qr);
      for (int k = ks; k <= ke + 1; k++) {
        pmb->precon->DonorCellX3(k, j, is, ie, q.data, qltemp, qr);
        if (vz > 0.0) {
          for (int i = is; i <= ie; i++) {
            q.flux[2](k, j, i) = ql(i) * vz;
          }
        } else {
          for (int i = is; i <= ie; i++) {
            q.flux[2](k, j, i) = qr(i) * vz;
          }
        }
        auto temp = ql;
        ql = qltemp;
        qltemp = temp;
      }
    }
  }

  return TaskStatus::complete;
}

} // namespace advection_package<|MERGE_RESOLUTION|>--- conflicted
+++ resolved
@@ -39,8 +39,6 @@
   pkg->AddParam<>("vx", vx);
   Real vy = pin->GetOrAddReal("Advection", "vy", 1.0);
   pkg->AddParam<>("vy", vy);
-  Real vz = pin->GetOrAddReal("Advection", "vz", 0.5);
-  pkg->AddParam<>("vz", vz);
   Real refine_tol = pin->GetOrAddReal("Advection", "refine_tol", 0.3);
   pkg->AddParam<>("refine_tol", refine_tol);
   Real derefine_tol = pin->GetOrAddReal("Advection", "derefine_tol", 0.03);
@@ -108,17 +106,6 @@
   int ie = pmb->ncells1 - 1;
   int je = pmb->ncells2 - 1;
   int ke = pmb->ncells3 - 1;
-<<<<<<< HEAD
-  CellVariable<Real> &qin = rc.Get("advected");
-  CellVariable<Real> &qout = rc.Get("one_minus_advected");
-  for (int k = ks; k <= ke; k++) {
-    for (int j = js; j <= je; j++) {
-      for (int i = is; i <= ie; i++) {
-        qout(k, j, i) = 1.0 - qin(k, j, i);
-      }
-    }
-  }
-=======
   PackIndexMap imap;
   std::vector<std::string> vars({"advected", "one_minus_advected"});
   auto v = PackVariables(rc, vars, imap);
@@ -129,7 +116,6 @@
       KOKKOS_LAMBDA(const int k, const int j, const int i) {
         v(out, k, j, i) = 1.0 - v(in, k, j, i);
       });
->>>>>>> c5e6adf0
 }
 
 // this is the package registered function to fill derived
@@ -141,17 +127,6 @@
   int ie = pmb->ncells1 - 1;
   int je = pmb->ncells2 - 1;
   int ke = pmb->ncells3 - 1;
-<<<<<<< HEAD
-  CellVariable<Real> &qin = rc.Get("one_minus_advected");
-  CellVariable<Real> &qout = rc.Get("one_minus_advected_sq");
-  for (int k = ks; k <= ke; k++) {
-    for (int j = js; j <= je; j++) {
-      for (int i = is; i <= ie; i++) {
-        qout(k, j, i) = qin(k, j, i) * qin(k, j, i);
-      }
-    }
-  }
-=======
   PackIndexMap imap;
   std::vector<std::string> vars({"one_minus_advected", "one_minus_advected_sq"});
   auto v = PackVariables(rc, vars, imap);
@@ -162,7 +137,6 @@
       KOKKOS_LAMBDA(const int k, const int j, const int i) {
         v(out, k, j, i) = v(in, k, j, i) * v(in, k, j, i);
       });
->>>>>>> c5e6adf0
 }
 
 // demonstrate usage of a "post" fill derived routine
@@ -174,23 +148,6 @@
   int ie = pmb->ncells1 - 1;
   int je = pmb->ncells2 - 1;
   int ke = pmb->ncells3 - 1;
-<<<<<<< HEAD
-  CellVariable<Real> &qin = rc.Get("one_minus_advected_sq");
-  // get component 12
-  CellVariable<Real> &q0 = rc.Get("one_minus_sqrt_one_minus_advected_sq", 12);
-  // and component 37
-  CellVariable<Real> &q1 = rc.Get("one_minus_sqrt_one_minus_advected_sq", 37);
-  for (int k = ks; k <= ke; k++) {
-    for (int j = js; j <= je; j++) {
-      for (int i = is; i <= ie; i++) {
-        // this will make component 12 = advected
-        q0(k, j, i) = 1.0 - sqrt(qin(k, j, i));
-        // and this will make component 37 = 1 - advected
-        q1(k, j, i) = 1.0 - q0(k, j, i);
-      }
-    }
-  }
-=======
   PackIndexMap imap;
   std::vector<std::string> vars(
       {"one_minus_advected_sq", "one_minus_sqrt_one_minus_advected_sq"});
@@ -204,7 +161,6 @@
         v(out12, k, j, i) = 1.0 - sqrt(v(in, k, j, i));
         v(out37, k, j, i) = 1.0 - v(out12, k, j, i);
       });
->>>>>>> c5e6adf0
 }
 
 // provide the routine that estimates a stable timestep for this package
@@ -214,7 +170,6 @@
   const auto &cfl = pkg->Param<Real>("cfl");
   const auto &vx = pkg->Param<Real>("vx");
   const auto &vy = pkg->Param<Real>("vy");
-  const auto &vz = pkg->Param<Real>("vz");
 
   int is = pmb->is;
   int js = pmb->js;
@@ -224,20 +179,17 @@
   int ke = pmb->ke;
 
   Real min_dt = std::numeric_limits<Real>::max();
+  ParArrayND<Real> dx0("dx0", pmb->ncells1);
   ParArrayND<Real> dx1("dx1", pmb->ncells1);
-  ParArrayND<Real> dx2("dx2", pmb->ncells1);
-  ParArrayND<Real> dx3("dx3", pmb->ncells1);
 
   // this is obviously overkill for this constant velocity problem
   for (int k = ks; k <= ke; k++) {
     for (int j = js; j <= je; j++) {
-      pmb->pcoord->CenterWidth1(k, j, is, ie, dx1);
-      pmb->pcoord->CenterWidth2(k, j, is, ie, dx2);
-      pmb->pcoord->CenterWidth3(k, j, is, ie, dx3);
+      pmb->pcoord->CenterWidth1(k, j, is, ie, dx0);
+      pmb->pcoord->CenterWidth2(k, j, is, ie, dx1);
       for (int i = is; i <= ie; i++) {
-        min_dt = std::min(min_dt, dx1(i) / std::abs(vx));
-        min_dt = std::min(min_dt, dx2(i) / std::abs(vy));
-        min_dt = std::min(min_dt, dx3(i) / std::abs(vz));
+        min_dt = std::min(min_dt, dx0(i) / std::abs(vx));
+        min_dt = std::min(min_dt, dx1(i) / std::abs(vy));
       }
     }
   }
@@ -261,11 +213,11 @@
   auto pkg = pmb->packages["advection_package"];
   const auto &vx = pkg->Param<Real>("vx");
   const auto &vy = pkg->Param<Real>("vy");
-  const auto &vz = pkg->Param<Real>("vz");
-
-  ParArrayND<Real> ql("ql", q.GetDim(4), pmb->ncells1);
-  ParArrayND<Real> qr("qr", q.GetDim(4), pmb->ncells1);
-  ParArrayND<Real> qltemp("qltemp", q.GetDim(4), pmb->ncells1);
+
+  int maxdim = std::max(std::max(pmb->ncells1, pmb->ncells2), pmb->ncells3);
+  ParArrayND<Real> ql("ql", maxdim);
+  ParArrayND<Real> qr("qr", maxdim);
+  ParArrayND<Real> qltemp("qltemp", maxdim);
 
   // get x-fluxes
   for (int k = ks; k <= ke; k++) {
@@ -305,27 +257,7 @@
     }
   }
 
-  // get z-fluxes
-  if (pmb->pmy_mesh->ndim == 3) {
-    for (int j = js; j <= je; j++) { // loop ordering is intentional
-      pmb->precon->DonorCellX3(ks - 1, j, is, ie, q.data, ql, qr);
-      for (int k = ks; k <= ke + 1; k++) {
-        pmb->precon->DonorCellX3(k, j, is, ie, q.data, qltemp, qr);
-        if (vz > 0.0) {
-          for (int i = is; i <= ie; i++) {
-            q.flux[2](k, j, i) = ql(i) * vz;
-          }
-        } else {
-          for (int i = is; i <= ie; i++) {
-            q.flux[2](k, j, i) = qr(i) * vz;
-          }
-        }
-        auto temp = ql;
-        ql = qltemp;
-        qltemp = temp;
-      }
-    }
-  }
+  // TODO(jcd): implement z-fluxes
 
   return TaskStatus::complete;
 }
