// (C) (or copyright) 2020-2021. Triad National Security, LLC. All rights reserved.
//
// This program was produced under U.S. Government contract 89233218CNA000001 for Los
// Alamos National Laboratory (LANL), which is operated by Triad National Security, LLC
// for the U.S. Department of Energy/National Nuclear Security Administration. All rights
// in the program are reserved by Triad National Security, LLC, and the U.S. Department
// of Energy/National Nuclear Security Administration. The Government is granted for
// itself and others acting on its behalf a nonexclusive, paid-up, irrevocable worldwide
// license in this material to reproduce, prepare derivative works, distribute copies to
// the public, perform publicly and display publicly, and to permit others to do so.
//========================================================================================
#ifndef OUTPUTS_PARTHENON_HDF5_HPP_
#define OUTPUTS_PARTHENON_HDF5_HPP_

#ifndef HDF5OUTPUT
#error "parthenon_hdf5.hpp requires HDF5 output to be enabled"
#endif // ifndef HDF5OUTPUT

// Definitions common to parthenon restart and parthenon output for HDF5

#include <hdf5.h>

#include <algorithm>
#include <cstdlib>
#include <fstream>
#include <iomanip>
#include <sstream>
#include <string>
#include <vector>

#include "utils/error_checking.hpp"

namespace parthenon {
namespace HDF5 {

/**
 * @brief RAII handles for HDF5. Use the typedefs directly (e.g. `H5A`, `H5D`, etc.)
 *
 * @tparam CloseFn - function pointer to destructor for HDF5 object
 */
template <herr_t (*CloseFn)(hid_t)>
class H5Handle {
 public:
  H5Handle() = default;

  H5Handle(H5Handle const &) = delete;
  H5Handle &operator=(H5Handle const &) = delete;

  H5Handle(H5Handle &&other) : hid_(other.Release()) {}
  H5Handle &operator=(H5Handle &&other) {
    Reset();
    hid_ = other.Release();
    return *this;
  }

  static H5Handle FromHIDCheck(hid_t const hid) {
    PARTHENON_REQUIRE_THROWS(hid >= 0, "H5 FromHIDCheck failed");

    H5Handle handle;
    handle.hid_ = hid;
    return handle;
  }

  void Reset() {
    if (*this) {
      PARTHENON_HDF5_CHECK(CloseFn(hid_));
      hid_ = -1;
    }
  }

  hid_t Release() {
    auto hid = hid_;
    hid_ = -1;
    return hid;
  }

  ~H5Handle() { Reset(); }

  // Implicit conversion to hid_t for convenience
  operator hid_t() const { return hid_; }
  explicit operator bool() const { return hid_ >= 0; }

 private:
  hid_t hid_ = -1;
};

using H5A = H5Handle<&H5Aclose>;
using H5D = H5Handle<&H5Dclose>;
using H5F = H5Handle<&H5Fclose>;
using H5G = H5Handle<&H5Gclose>;
using H5O = H5Handle<&H5Oclose>;
using H5P = H5Handle<&H5Pclose>;
using H5T = H5Handle<&H5Tclose>;
using H5S = H5Handle<&H5Sclose>;

<<<<<<< HEAD
#define LOADVARIABLEONE(index, dst, var, is, ie, js, je, ks, ke, vlen)                   \
  do {                                                                                   \
    for (int k = ks; k <= ke; k++) {                                                     \
      for (int j = js; j <= je; j++) {                                                   \
        for (int i = is; i <= ie; i++) {                                                 \
          for (int l = 0; l < vlen; l++) {                                               \
            dst[index] = var(l, k, j, i);                                                \
            index++;                                                                     \
          }                                                                              \
        }                                                                                \
      }                                                                                  \
    }                                                                                    \
  } while (false)

// loads a variable
#define LOADVARIABLEALL(dst, pm, var, is, ie, js, je, ks, ke)                            \
  do {                                                                                   \
    int index = 0;                                                                       \
    for (auto &pmb : pm->block_list) {                                                   \
      for (int k = ks; k <= ke; k++) {                                                   \
        for (int j = js; j <= je; j++) {                                                 \
          for (int i = is; i <= ie; i++) {                                               \
            dst[index] = var(k, j, i);                                                   \
            index++;                                                                     \
          }                                                                              \
        }                                                                                \
      }                                                                                  \
    }                                                                                    \
  } while (false)

#define UNLOADVARIABLEONE(index, src, var, is, ie, js, je, ks, ke, vlen)                 \
  do {                                                                                   \
    for (int k = ks; k <= ke; k++) {                                                     \
      for (int j = js; j <= je; j++) {                                                   \
        for (int i = is; i <= ie; i++) {                                                 \
          for (int l = 0; l < vlen; l++) {                                               \
            var(l, k, j, i) = src[index];                                                \
            index++;                                                                     \
          }                                                                              \
        }                                                                                \
      }                                                                                  \
    }                                                                                    \
  } while (false)

#define WRITEH5SLAB2(name, pData, theLocation, Starts, Counts, lDSpace, gDSpace,         \
                     plist_dcreate, plist_xfer)                                          \
  do {                                                                                   \
    ::parthenon::H5D const gDSet = ::parthenon::H5D::FromHIDCheck(                       \
        H5Dcreate(theLocation, name, H5T_NATIVE_DOUBLE, gDSpace, H5P_DEFAULT,            \
                  plist_dcreate, H5P_DEFAULT));                                          \
    PARTHENON_HDF5_CHECK(                                                                \
        H5Sselect_hyperslab(gDSpace, H5S_SELECT_SET, Starts, NULL, Counts, NULL));       \
    PARTHENON_HDF5_CHECK(                                                                \
        H5Dwrite(gDSet, H5T_NATIVE_DOUBLE, lDSpace, gDSpace, plist_xfer, pData));        \
  } while (false)

#define WRITEH5SLAB(name, pData, theLocation, localStart, localCount, globalCount,       \
                    plist_dcreate, plist_xfer)                                           \
  do {                                                                                   \
    ::parthenon::H5S const lDSpace =                                                     \
        ::parthenon::H5S::FromHIDCheck(H5Screate_simple(2, localCount, NULL));           \
    ::parthenon::H5S const gDSpace =                                                     \
        ::parthenon::H5S::FromHIDCheck(H5Screate_simple(2, globalCount, NULL));          \
    WRITEH5SLAB2(name, pData, theLocation, localStart, localCount, lDSpace, gDSpace,     \
                 plist_dcreate, plist_xfer);                                             \
  } while (false)

#define WRITEH5SLAB_X2(name, pData, theLocation, Starts, Counts, lDSpace, gDSpace,       \
                       plist, theType)                                                   \
  do {                                                                                   \
    ::parthenon::H5D const gDSet = ::parthenon::H5D::FromHIDCheck(H5Dcreate(             \
        theLocation, name, theType, gDSpace, H5P_DEFAULT, H5P_DEFAULT, H5P_DEFAULT));    \
    PARTHENON_HDF5_CHECK(                                                                \
        H5Sselect_hyperslab(gDSpace, H5S_SELECT_SET, Starts, NULL, Counts, NULL));       \
    PARTHENON_HDF5_CHECK(H5Dwrite(gDSet, theType, lDSpace, gDSpace, plist, pData));      \
  } while (false)

#define WRITEH5SLAB_X(name, pData, theLocation, Starts, Counts, lDSpace, gDSpace, plist, \
                      theType)                                                           \
  do {                                                                                   \
    ::parthenon::H5D const gDSet = ::parthenon::H5D::FromHIDCheck(H5Dcreate(             \
        theLocation, name, theType, gDSpace, H5P_DEFAULT, H5P_DEFAULT, H5P_DEFAULT));    \
    PARTHENON_HDF5_CHECK(                                                                \
        H5Sselect_hyperslab(gDSpace, H5S_SELECT_SET, Starts, NULL, Counts, NULL));       \
    PARTHENON_HDF5_CHECK(H5Dwrite(gDSet, theType, lDSpace, gDSpace, plist, pData));      \
  } while (false)

#define WRITEH5SLABI32(name, pData, theLocation, localStart, localCount, globalCount,    \
                       plist)                                                            \
  do {                                                                                   \
    ::parthenon::H5S const lDSpace =                                                     \
        ::parthenon::H5S::FromHIDCheck(H5Screate_simple(2, localCount, NULL));           \
    ::parthenon::H5S const gDSpace =                                                     \
        ::parthenon::H5S::FromHIDCheck(H5Screate_simple(2, globalCount, NULL));          \
    WRITEH5SLAB_X(name, pData, theLocation, localStart, localCount, lDSpace, gDSpace,    \
                  plist, H5T_NATIVE_INT);                                                \
  } while (false)

#define WRITEH5SLABI64(name, pData, theLocation, localStart, localCount, globalCount,    \
                       plist)                                                            \
  do {                                                                                   \
    ::parthenon::H5S lDSpace =                                                           \
        ::parthenon::H5S::FromHIDCheck(H5Screate_simple(2, localCount, NULL));           \
    ::parthenon::H5S gDSpace =                                                           \
        ::parthenon::H5S::FromHIDCheck(H5Screate_simple(2, globalCount, NULL));          \
    WRITEH5SLAB_X(name, pData, theLocation, localStart, localCount, lDSpace, gDSpace,    \
                  plist, H5T_NATIVE_LLONG);                                              \
  } while (false)

#define WRITEH5SLABDOUBLE(name, pData, theLocation, localStart, localCount, globalCount, \
                          plist)                                                         \
  do {                                                                                   \
    ::parthenon::H5S const lDSpace =                                                     \
        ::parthenon::H5S::FromHIDCheck(H5Screate_simple(2, localCount, NULL));           \
    ::parthenon::H5S const gDSpace =                                                     \
        ::parthenon::H5S::FromHIDCheck(H5Screate_simple(2, globalCount, NULL));          \
    WRITEH5SLAB_X(name, pData, theLocation, localStart, localCount, lDSpace, gDSpace,    \
                  plist, H5T_NATIVE_DOUBLE);                                             \
  } while (false)

#define WRITEH5SLABBOOL(name, pData, theLocation, localStart, localCount, globalCount,   \
                        plist)                                                           \
  do {                                                                                   \
    ::parthenon::H5S const lDSpace =                                                     \
        ::parthenon::H5S::FromHIDCheck(H5Screate_simple(2, localCount, NULL));           \
    ::parthenon::H5S const gDSpace =                                                     \
        ::parthenon::H5S::FromHIDCheck(H5Screate_simple(2, globalCount, NULL));          \
    WRITEH5SLAB_X(name, pData, theLocation, localStart, localCount, lDSpace, gDSpace,    \
                  plist, H5T_NATIVE_HBOOL);                                              \
  } while (false)

static void writeH5AI32(const char *name, const int *pData, const hid_t &dSpace,
                        const hid_t &dSet) {
  // write an attribute to file
  ::parthenon::H5A const attribute = ::parthenon::H5A::FromHIDCheck(
      H5Acreate(dSet, name, PREDINT32, dSpace, H5P_DEFAULT, H5P_DEFAULT));
  PARTHENON_HDF5_CHECK(H5Awrite(attribute, PREDINT32, pData));
=======
// Static functions to return HDF type
static hid_t getHDF5Type(const hbool_t *) { return H5T_NATIVE_HBOOL; }
static hid_t getHDF5Type(const int32_t *) { return H5T_NATIVE_INT32; }
static hid_t getHDF5Type(const int64_t *) { return H5T_NATIVE_INT64; }
static hid_t getHDF5Type(const uint32_t *) { return H5T_NATIVE_UINT32; }
static hid_t getHDF5Type(const uint64_t *) { return H5T_NATIVE_UINT64; }
static hid_t getHDF5Type(const float *) { return H5T_NATIVE_FLOAT; }
static hid_t getHDF5Type(const double *) { return H5T_NATIVE_DOUBLE; }
static H5T getHDF5Type(const char *const *) {
  H5T var_string_type = H5T::FromHIDCheck(H5Tcopy(H5T_C_S1));
  PARTHENON_HDF5_CHECK(H5Tset_size(var_string_type, H5T_VARIABLE));
  return var_string_type;
>>>>>>> e5038f09
}

inline H5G MakeGroup(hid_t file, const std::string &name) {
  return H5G::FromHIDCheck(
      H5Gcreate(file, name.c_str(), H5P_DEFAULT, H5P_DEFAULT, H5P_DEFAULT));
}

template <typename T>
void HDF5WriteND(hid_t location, const std::string &name, const T *data, int rank,
                 const hsize_t *local_offset, const hsize_t *local_count,
                 const hsize_t *global_count, hid_t plist_xfer, hid_t plist_dcreate) {
  const H5S local_space = H5S::FromHIDCheck(H5Screate_simple(rank, local_count, NULL));
  const H5S global_space = H5S::FromHIDCheck(H5Screate_simple(rank, global_count, NULL));

  auto type = getHDF5Type(data);
  const H5D gDSet =
      H5D::FromHIDCheck(H5Dcreate(location, name.c_str(), type, global_space, H5P_DEFAULT,
                                  plist_dcreate, H5P_DEFAULT));
  PARTHENON_HDF5_CHECK(H5Sselect_hyperslab(global_space, H5S_SELECT_SET, local_offset,
                                           NULL, local_count, NULL));
  PARTHENON_HDF5_CHECK(
      H5Dwrite(gDSet, type, local_space, global_space, plist_xfer, data));
}

template <typename T>
void HDF5Write2D(hid_t location, const std::string &name, const T *data,
                 const hsize_t *local_offset, const hsize_t *local_count,
                 const hsize_t *global_count, const H5P &plist_xfer) {
  HDF5WriteND(location, name, data, 2, local_offset, local_count, global_count,
              plist_xfer, H5P_DEFAULT);
}

template <typename T>
void HDF5WriteAttribute(const std::string &name, size_t num_values, const T *data,
                        hid_t location) {
  // can't write 0-size attributes
  if (num_values == 0) return;

  const hsize_t dim[1] = {num_values};
  const H5S data_space = H5S::FromHIDCheck(dim[0] == 1 ? H5Screate(H5S_SCALAR)
                                                       : H5Screate_simple(1, dim, dim));

  auto type = getHDF5Type(data);

  H5A const attribute = H5A::FromHIDCheck(
      H5Acreate(location, name.c_str(), type, data_space, H5P_DEFAULT, H5P_DEFAULT));
  PARTHENON_HDF5_CHECK(H5Awrite(attribute, type, data));
}

template <typename T>
void HDF5WriteAttribute(const std::string &name, const std::vector<T> &values,
                        hid_t location) {
  HDF5WriteAttribute(name, values.size(), values.data(), location);
}

// template specialization for std::string (must go into cpp file)
template <>
void HDF5WriteAttribute(const std::string &name, const std::vector<std::string> &values,
                        hid_t location);

// template specialization for bool (must go into cpp file)
template <>
void HDF5WriteAttribute(const std::string &name, const std::vector<bool> &values,
                        hid_t location);

template <typename T>
void HDF5WriteAttribute(const std::string &name, T value, hid_t location) {
  std::vector<T> vec(1);
  vec[0] = value;
  HDF5WriteAttribute(name, vec, location);
}

template <typename T>
std::vector<T> HDF5ReadAttributeVec(hid_t location, const std::string &name) {
  std::vector<T> res;
  auto type = getHDF5Type(res.data());

  // check if attribute exists
  PARTHENON_HDF5_CHECK(H5Aexists(location, name.c_str()));

  const H5A attr = H5A::FromHIDCheck(H5Aopen(location, name.c_str(), H5P_DEFAULT));

  // check data type
  const H5T hdf5_type = H5T::FromHIDCheck(H5Aget_type(attr));
  PARTHENON_HDF5_CHECK(H5Tequal(type, hdf5_type));

  // Allocate array of correct size
  const H5S dataspace = H5S::FromHIDCheck(H5Aget_space(attr));
  int rank = PARTHENON_HDF5_CHECK(H5Sget_simple_extent_ndims(dataspace));
  if (rank > 1) {
    PARTHENON_THROW("Attribute " + name + " has rank " + std::to_string(rank) +
                    ", but only rank 0 and 1 attributes are supported");
  }

  if (rank == 1) {
    hsize_t dim = 0;
    PARTHENON_HDF5_CHECK(H5Sget_simple_extent_dims(dataspace, &dim, NULL));
    res.resize(dim);

    if (dim == 0) {
      PARTHENON_THROW("Attribute " + name + " has no value");
    }
  } else {
    res.resize(1);
  }

  // Read data from file
  PARTHENON_HDF5_CHECK(H5Aread(attr, type, res.data()));

  return res;
}

// template specialization for std::string (must go into cpp file)
template <>
std::vector<std::string> HDF5ReadAttributeVec(hid_t location, const std::string &name);

} // namespace HDF5
} // namespace parthenon

#endif // OUTPUTS_PARTHENON_HDF5_HPP_<|MERGE_RESOLUTION|>--- conflicted
+++ resolved
@@ -93,145 +93,6 @@
 using H5T = H5Handle<&H5Tclose>;
 using H5S = H5Handle<&H5Sclose>;
 
-<<<<<<< HEAD
-#define LOADVARIABLEONE(index, dst, var, is, ie, js, je, ks, ke, vlen)                   \
-  do {                                                                                   \
-    for (int k = ks; k <= ke; k++) {                                                     \
-      for (int j = js; j <= je; j++) {                                                   \
-        for (int i = is; i <= ie; i++) {                                                 \
-          for (int l = 0; l < vlen; l++) {                                               \
-            dst[index] = var(l, k, j, i);                                                \
-            index++;                                                                     \
-          }                                                                              \
-        }                                                                                \
-      }                                                                                  \
-    }                                                                                    \
-  } while (false)
-
-// loads a variable
-#define LOADVARIABLEALL(dst, pm, var, is, ie, js, je, ks, ke)                            \
-  do {                                                                                   \
-    int index = 0;                                                                       \
-    for (auto &pmb : pm->block_list) {                                                   \
-      for (int k = ks; k <= ke; k++) {                                                   \
-        for (int j = js; j <= je; j++) {                                                 \
-          for (int i = is; i <= ie; i++) {                                               \
-            dst[index] = var(k, j, i);                                                   \
-            index++;                                                                     \
-          }                                                                              \
-        }                                                                                \
-      }                                                                                  \
-    }                                                                                    \
-  } while (false)
-
-#define UNLOADVARIABLEONE(index, src, var, is, ie, js, je, ks, ke, vlen)                 \
-  do {                                                                                   \
-    for (int k = ks; k <= ke; k++) {                                                     \
-      for (int j = js; j <= je; j++) {                                                   \
-        for (int i = is; i <= ie; i++) {                                                 \
-          for (int l = 0; l < vlen; l++) {                                               \
-            var(l, k, j, i) = src[index];                                                \
-            index++;                                                                     \
-          }                                                                              \
-        }                                                                                \
-      }                                                                                  \
-    }                                                                                    \
-  } while (false)
-
-#define WRITEH5SLAB2(name, pData, theLocation, Starts, Counts, lDSpace, gDSpace,         \
-                     plist_dcreate, plist_xfer)                                          \
-  do {                                                                                   \
-    ::parthenon::H5D const gDSet = ::parthenon::H5D::FromHIDCheck(                       \
-        H5Dcreate(theLocation, name, H5T_NATIVE_DOUBLE, gDSpace, H5P_DEFAULT,            \
-                  plist_dcreate, H5P_DEFAULT));                                          \
-    PARTHENON_HDF5_CHECK(                                                                \
-        H5Sselect_hyperslab(gDSpace, H5S_SELECT_SET, Starts, NULL, Counts, NULL));       \
-    PARTHENON_HDF5_CHECK(                                                                \
-        H5Dwrite(gDSet, H5T_NATIVE_DOUBLE, lDSpace, gDSpace, plist_xfer, pData));        \
-  } while (false)
-
-#define WRITEH5SLAB(name, pData, theLocation, localStart, localCount, globalCount,       \
-                    plist_dcreate, plist_xfer)                                           \
-  do {                                                                                   \
-    ::parthenon::H5S const lDSpace =                                                     \
-        ::parthenon::H5S::FromHIDCheck(H5Screate_simple(2, localCount, NULL));           \
-    ::parthenon::H5S const gDSpace =                                                     \
-        ::parthenon::H5S::FromHIDCheck(H5Screate_simple(2, globalCount, NULL));          \
-    WRITEH5SLAB2(name, pData, theLocation, localStart, localCount, lDSpace, gDSpace,     \
-                 plist_dcreate, plist_xfer);                                             \
-  } while (false)
-
-#define WRITEH5SLAB_X2(name, pData, theLocation, Starts, Counts, lDSpace, gDSpace,       \
-                       plist, theType)                                                   \
-  do {                                                                                   \
-    ::parthenon::H5D const gDSet = ::parthenon::H5D::FromHIDCheck(H5Dcreate(             \
-        theLocation, name, theType, gDSpace, H5P_DEFAULT, H5P_DEFAULT, H5P_DEFAULT));    \
-    PARTHENON_HDF5_CHECK(                                                                \
-        H5Sselect_hyperslab(gDSpace, H5S_SELECT_SET, Starts, NULL, Counts, NULL));       \
-    PARTHENON_HDF5_CHECK(H5Dwrite(gDSet, theType, lDSpace, gDSpace, plist, pData));      \
-  } while (false)
-
-#define WRITEH5SLAB_X(name, pData, theLocation, Starts, Counts, lDSpace, gDSpace, plist, \
-                      theType)                                                           \
-  do {                                                                                   \
-    ::parthenon::H5D const gDSet = ::parthenon::H5D::FromHIDCheck(H5Dcreate(             \
-        theLocation, name, theType, gDSpace, H5P_DEFAULT, H5P_DEFAULT, H5P_DEFAULT));    \
-    PARTHENON_HDF5_CHECK(                                                                \
-        H5Sselect_hyperslab(gDSpace, H5S_SELECT_SET, Starts, NULL, Counts, NULL));       \
-    PARTHENON_HDF5_CHECK(H5Dwrite(gDSet, theType, lDSpace, gDSpace, plist, pData));      \
-  } while (false)
-
-#define WRITEH5SLABI32(name, pData, theLocation, localStart, localCount, globalCount,    \
-                       plist)                                                            \
-  do {                                                                                   \
-    ::parthenon::H5S const lDSpace =                                                     \
-        ::parthenon::H5S::FromHIDCheck(H5Screate_simple(2, localCount, NULL));           \
-    ::parthenon::H5S const gDSpace =                                                     \
-        ::parthenon::H5S::FromHIDCheck(H5Screate_simple(2, globalCount, NULL));          \
-    WRITEH5SLAB_X(name, pData, theLocation, localStart, localCount, lDSpace, gDSpace,    \
-                  plist, H5T_NATIVE_INT);                                                \
-  } while (false)
-
-#define WRITEH5SLABI64(name, pData, theLocation, localStart, localCount, globalCount,    \
-                       plist)                                                            \
-  do {                                                                                   \
-    ::parthenon::H5S lDSpace =                                                           \
-        ::parthenon::H5S::FromHIDCheck(H5Screate_simple(2, localCount, NULL));           \
-    ::parthenon::H5S gDSpace =                                                           \
-        ::parthenon::H5S::FromHIDCheck(H5Screate_simple(2, globalCount, NULL));          \
-    WRITEH5SLAB_X(name, pData, theLocation, localStart, localCount, lDSpace, gDSpace,    \
-                  plist, H5T_NATIVE_LLONG);                                              \
-  } while (false)
-
-#define WRITEH5SLABDOUBLE(name, pData, theLocation, localStart, localCount, globalCount, \
-                          plist)                                                         \
-  do {                                                                                   \
-    ::parthenon::H5S const lDSpace =                                                     \
-        ::parthenon::H5S::FromHIDCheck(H5Screate_simple(2, localCount, NULL));           \
-    ::parthenon::H5S const gDSpace =                                                     \
-        ::parthenon::H5S::FromHIDCheck(H5Screate_simple(2, globalCount, NULL));          \
-    WRITEH5SLAB_X(name, pData, theLocation, localStart, localCount, lDSpace, gDSpace,    \
-                  plist, H5T_NATIVE_DOUBLE);                                             \
-  } while (false)
-
-#define WRITEH5SLABBOOL(name, pData, theLocation, localStart, localCount, globalCount,   \
-                        plist)                                                           \
-  do {                                                                                   \
-    ::parthenon::H5S const lDSpace =                                                     \
-        ::parthenon::H5S::FromHIDCheck(H5Screate_simple(2, localCount, NULL));           \
-    ::parthenon::H5S const gDSpace =                                                     \
-        ::parthenon::H5S::FromHIDCheck(H5Screate_simple(2, globalCount, NULL));          \
-    WRITEH5SLAB_X(name, pData, theLocation, localStart, localCount, lDSpace, gDSpace,    \
-                  plist, H5T_NATIVE_HBOOL);                                              \
-  } while (false)
-
-static void writeH5AI32(const char *name, const int *pData, const hid_t &dSpace,
-                        const hid_t &dSet) {
-  // write an attribute to file
-  ::parthenon::H5A const attribute = ::parthenon::H5A::FromHIDCheck(
-      H5Acreate(dSet, name, PREDINT32, dSpace, H5P_DEFAULT, H5P_DEFAULT));
-  PARTHENON_HDF5_CHECK(H5Awrite(attribute, PREDINT32, pData));
-=======
 // Static functions to return HDF type
 static hid_t getHDF5Type(const hbool_t *) { return H5T_NATIVE_HBOOL; }
 static hid_t getHDF5Type(const int32_t *) { return H5T_NATIVE_INT32; }
@@ -244,7 +105,6 @@
   H5T var_string_type = H5T::FromHIDCheck(H5Tcopy(H5T_C_S1));
   PARTHENON_HDF5_CHECK(H5Tset_size(var_string_type, H5T_VARIABLE));
   return var_string_type;
->>>>>>> e5038f09
 }
 
 inline H5G MakeGroup(hid_t file, const std::string &name) {
