# Changelog

## Current develop

### Added (new features/APIs/variables/...)
<<<<<<< HEAD
- [[PR 461]](https://github.com/lanl/parthenon/pull/461) A negative `dt` in an output blovck disables it.
=======
- [[PR 439]](https://github.com/lanl/parthenon/pull/439) Add split initialization of environment (`ParthenonInitEnv()`) and packages and mesh (`ParthenonInitPackagesAndMesh()`) to `ParthenonManager`
>>>>>>> 62364e05
- [[PR 406]](https://github.com/lanl/parthenon/pull/406) Add `stochastic_subgrid` example that performs a random amount of work per cell (drawn from a power law distribution)
- [[PR 440]](https://github.com/lanl/parthenon/pull/440) Add abstraction for allocating a `unique_ptr` to an object in device memory
- [[PR 438]](https://github.com/lanl/parthenon/pull/438) More diagnostic runtime output (AMR/Loadbalance and mesh structure) controlled via `parthenon/time/ncycle_out_mesh` input parameter (default 0 - off)
- [[PR 412]](https://github.com/lanl/parthenon/pull/412) Add capability to use host (pinned) memory for communication buffers (via `PARTHENON_ENABLE_HOST_COMM_BUFFERS` - default OFF)
- [[PR 359]](https://github.com/lanl/parthenon/pull/359) MeshBlockPack support for buffer pack and unpack of CellCentered Variables

### Changed (changing behavior/API/variables/...)
- [[PR 451]](https://github.com/lanl/parthenon/pull/451) Remove custom ran2 interface and source
- [[PR 425]](https://github.com/lanl/parthenon/pull/425) Remove ambiguity in package names. `Packages_t` no longer has an `operator[]` method. This has been replaced with `Add` and `Get`.
- [[PR 359]](https://github.com/lanl/parthenon/pull/359) Templated inline reconstruction functions to support different types (e.g., `ParArray4D` or `ParArrayND`)

### Fixed (not changing behavior/API/variables/...)
- [[PR 453]](https://github.com/lanl/parthenon/pull/453) Fix array bounds for AMR hierarchy log and use vector instead of unique_ptr
- [[PR 441]](https://github.com/lanl/parthenon/pull/441) Fixed type in input parsing of `pack_size`

### Infrastructure (changes irrelevant to downstream codes)
- [[PR 436]](https://github.com/lanl/parthenon/pull/436) Update Summit build doc and machine file
- [[PR 435]](https://github.com/lanl/parthenon/pull/435) Fix ctest logic for parsing number of ranks in MPI tests
- [[PR 407]](https://github.com/lanl/parthenon/pull/407) More cleanup, removed old bash scripts for ci.
- [[PR 428]](https://github.com/lanl/parthenon/pull/428) Triad Copyright 2021
- [[PR 413]](https://github.com/lanl/parthenon/pull/413) LANL Snow machine configuration
- [[PR 390]](https://github.com/lanl/parthenon/pull/390) Resolve @PAR_ROOT@ to parthenon root rather than the location of the current source directory
- [[PR 443]](https://github.com/lanl/parthenon/pull/443) Fix Darwin machine config - use spectrum mpi
- [[PR 444]](https://github.com/lanl/parthenon/pull/444) Writes performance metrics to file for advection test
- [[PR 452]](https://github.com/lanl/parthenon/pull/452) Disable copyright check and linting by default, add CI check for copyright

### Removed (removing behavior/API/varaibles/...)

## Release 0.4.0
Date: 01/19/2021

### Added (new features/APIs/variables/...)
- [[PR 434]](https://github.com/lanl/parthenon/pull/434) Allow the number of ghost zones to be set via the input file
- [[PR 400]](https://github.com/lanl/parthenon/pull/400) Extend `StateDescriptor` for customizable output via user-customizable function pointers `PreStepDiagnosticsMesh` and `PostStepDiagnosticsMesh`
- [[PR 391]](https://github.com/lanl/parthenon/pull/391) Add `VariablePack<T>::GetSparseId` and `VariablePack<T>::GetSparseIndex` to return global sparse ids and pack-local sparse index, repsectively.
- [[PR 381]](https://github.com/lanl/parthenon/pull/381) Overload `DataCollection::Add` to build `MeshData` and `MeshBlockData` objects with a subset of variables.
- [[PR 378]](https://github.com/lanl/parthenon/pull/378) Add Kokkos profiling regions throughout the code to allow the collection characteristic application profiles
- [[PR 358]](https://github.com/lanl/parthenon/pull/358) Generalize code that interfaces with downstream apps to work with both `MeshData` and `MeshBlockData`.
- [[PR 335]](https://github.com/lanl/parthenon/pull/335) Support for project-relative `MACHINE_CFG` with `@PAR_ROOT@`
- [[PR 328]](https://github.com/lanl/parthenon/pull/328) New `MeshBlock` packing interface using `DataCollection`s of `MeshData` and `MeshBlockData`.
- [[PR 386]](https://github.com/lanl/parthenon/pull/386) Introduce `Private`, `Provides`, `Requires`, and `Overridable` variable metadata, allowing fine-grained control of conflict resolution between packages.

### Changed (changing behavior/API/variables/...)
- [[PR 393]](https://github.com/lanl/parthenon/pull/393) Small refactor to make driver code more flexible for downstream apps.
- [[PR 400]](https://github.com/lanl/parthenon/pull/400) Change `Mesh`, `ApplicationInput`, and `Driver` to suppport pre- and post- step user work
- [[PR 394]](https://github.com/lanl/parthenon/pull/394) Make `Params.Get` const-correct.
- [[PR 332]](https://github.com/lanl/parthenon/pull/332) Rewrote boundary conditions to work on GPUs with variable packs. Re-enabled user-defined boundary conditions via `ApplicationInput`.

### Fixed (not changing behavior/API/variables/...)
- [[\#401]](https://github.com/lanl/parthenon/issues/401) Fix missing initial timestep for MeshData functions
- [[PR 387]](https://github.com/lanl/parthenon/pull/387) Add missing const that was needed
- [[PR 353]](https://github.com/lanl/parthenon/pull/353) Fixed small error in input\_parameter logic
- [[PR 352]](https://github.com/lanl/parthenon/pull/352) Code compiles cleanly (no warnings) with nvcc_wrapper

### Infrastructure (changes irrelevant to downstream codes)
- [[PR 392]](https://github.com/lanl/parthenon/pull/392) Fix C++ linting for when parthenon is a submodule
- [[PR 335]](https://github.com/lanl/parthenon/pull/335) New machine configuration file for LANL's Darwin cluster
- [[PR 200]](https://github.com/lanl/parthenon/pull/200) Adds support for running ci on power9 nodes.
- [[PR 347]](https://github.com/lanl/parthenon/pull/347) Speed up darwin ci by using pre installed spack packages from project space
- [[PR 368]](https://github.com/lanl/parthenon/pull/368) Fixes false positive in ci.
- [[PR 369]](https://github.com/lanl/parthenon/pull/369) Initializes submodules when running on darwin ci.
- [[PR 382]](https://github.com/lanl/parthenon/pull/382) Adds output on fail for fast ci implementation on Darwin.
- [[PR 362]](https://github.com/lanl/parthenon/pull/362) Small fix to clean regression tests output folder on reruns
- [[PR 403]](https://github.com/lanl/parthenon/pull/403) Cleanup Codacy warnings
- [[PR 377]](https://github.com/lanl/parthenon/pull/377) New machine configuration file for LLNL's RZAnsel cluster

### Removed (removing behavior/API/varaibles/...)
- [[PR 410]](https://github.com/lanl/parthenon/pull/410) Addresses issue of cpp linter calling python instead of python3

## Release 0.3.0
Date: 10/29/2020

### Added (new features/APIs/variables/...)
- [[PR 317]](https://github.com/lanl/parthenon/pull/317) Add initial support for particles (no MPI support)
- [[PR 311]](https://github.com/lanl/parthenon/pull/311) Bugfix::Restart. Fixed restart parallel bug and also restart bug for simulations with reflecting boundary conditions.  Added ability to write restart files with or without ghost cells by setting `ghost_zones` in the output block similar to other output formats.
- [[PR 314]](https://github.com/lanl/parthenon/pull/314) Generalized `par_for` abstractions to provide for reductions with a consistent interface.
- [[PR 308]](https://github.com/lanl/parthenon/pull/308) Added the ability to register and name `MeshBlockPack`s in the `Mesh` or in package initialization.
- [[PR 285]](https://github.com/lanl/parthenon/pull/285) Parthenon can now be linked in CMake as `Parthenon::parthenon` when used as a subdirectory, matching install.

### Changed (changing behavior/API/variables/...)
- [[PR 303]](https://github.com/lanl/parthenon/pull/303) Changed `Mesh::BlockList` from a `std::list<MeshBlock>` to a `std::vector<std::shared_ptr<MeshBlock>>`, making `FindMeshBlock` run in constant, rather than linear, time. Loops over `block_list` in application drivers must be cahnged accordingly.
- [[PR 300]](https://github.com/lanl/parthenon/pull/300): Changes to `AddTask` function signature. Requires re-ordering task dependency argument to front.
- [[PR 307]](https://github.com/lanl/parthenon/pull/307) Changed back-pointers in mesh structure to weak pointers. Cleaned up `MeshBlock` constructor and implemented `MeshBlock` factory function.

### Fixed (not changing behavior/API/variables/...)
- [[PR 293]](https://github.com/lanl/parthenon/pull/293) Changed `VariablePack` and related objects to use `ParArray1D` objects instead of `ParArrayND` objects under the hood to reduce the size of the captured objects.
- [[PR 313]](https://github.com/lanl/parthenon/pull/313) Add include guards for Kokkos in cmake.
- [[PR 321]](https://github.com/lanl/parthenon/pull/321) Make inner loop pattern tags constexpr

### Infrastructure (changes irrelevant to downstream codes)
- [[PR 336]](https://github.com/lanl/parthenon/pull/336) Automated testing now checks for extraneous HtoD or DtoH copies.
- [[PR 325]](https://github.com/lanl/parthenon/pull/325) Fixes regression in convergence tests with multiple MPI ranks.
- [[PR 310]](https://github.com/lanl/parthenon/pull/310) Fix Cuda 11 builds.
- [[PR 281]](https://github.com/lanl/parthenon/pull/281) Allows one to run regression tests with more than one cuda device, Also improves readability of regression tests output.
- [[PR 330]](https://github.com/lanl/parthenon/pull/330) Fixes restart regression test.


## Release 0.2.0
Date: 9/12/2020

### Added
- [[PR 250]](https://github.com/lanl/parthenon/pull/250) Feature::Restart. If output file format 'rst' is specified restart files are written using independent variables and those marked with Restart metadata flag.  Simulations can be restarted with a '-r \<restartFile\>' argument to the code.
- [[PR 263]](https://github.com/lanl/parthenon/pull/263) Added MeshBlockPack, a mechanism for looping over the whole mesh at once within a `Kokkos` kernel. See [documentation](docs/mesh/packing.md)
- [[PR 267]](https://github.com/lanl/parthenon/pull/267) Introduced TaskRegions and TaskCollections to allow for task launches on multiple blocks.
- [[PR 287]](https://github.com/lanl/parthenon/pull/287) Added machine configuration file for compile options, see [documentation](https://github.com/lanl/parthenon/blob/develop/docs/building.md#default-machine-configurations)
- [[PR 290]](https://github.com/lanl/parthenon/pull/290) Added per cycle performance output diagnostic.
- [[PR 298]](https://github.com/lanl/parthenon/pull/298) Introduced Partition, a tiny utility for partitioning STL containers. Used for MeshBlockPacks, to enable packing over a fraction of the mesh.

### Changed
- [\#68](https://github.com/lanl/parthenon/issues/68) Moved default `par_for` wrappers to `MeshBlock`
- [[PR 243]](https://github.com/lanl/parthenon/pull/243) Automatically find/check Python version used in regression tests. Bumps CMake minimum version to 3.12
- [[PR 266]](https://github.com/lanl/parthenon/pull/266): It is no longer necessary to specify Kokkos_ENABLE_OPENMP this is by default enabled, to turn off one can specify PARTHENON_DISABLE_OPENMP.

### Fixed
- [[PR 271]](https://github.com/lanl/parthenon/issues/256): Fix setting default CXX standard.
- [[PR 262]](https://github.com/lanl/parthenon/pull/262) Fix setting of "coverage" label in testing. Automatically applies coverage tag to all tests not containing "performance" label.
- [[PR 276]](https://github.com/lanl/parthenon/pull/276) Decrease required Python version from 3.6 to 3.5.
- [[PR 283]](https://github.com/lanl/parthenon/pull/283) Change CI to extended nightly develop tests and short push tests.
- [[PR 291]](https://github.com/lanl/parthenon/pull/291) Adds Task Diagram to documentation.

### Removed
- [[PR 282]](https://github.com/lanl/parthenon/pull/282) Integrated MeshBlockPack and tasking in pi example
- [[PR 294]](https://github.com/lanl/parthenon/pull/294) Fix `IndexShape::GetTotal(IndexDomain)` - previously was returning opposite of expected domain result.

## Release 0.1.0
Date: 8/4/2020

Initial release of Parthenon AMR infrastructure.

### Changed
- [[PR 214]](https://github.com/lanl/parthenon/pull/214): The weak linked routines for user-specified parthenon behavior have been removed in favor of a more portable approach. See [the documentation](docs/README.md#user-specified-internal-functions).<|MERGE_RESOLUTION|>--- conflicted
+++ resolved
@@ -3,11 +3,8 @@
 ## Current develop
 
 ### Added (new features/APIs/variables/...)
-<<<<<<< HEAD
 - [[PR 461]](https://github.com/lanl/parthenon/pull/461) A negative `dt` in an output blovck disables it.
-=======
 - [[PR 439]](https://github.com/lanl/parthenon/pull/439) Add split initialization of environment (`ParthenonInitEnv()`) and packages and mesh (`ParthenonInitPackagesAndMesh()`) to `ParthenonManager`
->>>>>>> 62364e05
 - [[PR 406]](https://github.com/lanl/parthenon/pull/406) Add `stochastic_subgrid` example that performs a random amount of work per cell (drawn from a power law distribution)
 - [[PR 440]](https://github.com/lanl/parthenon/pull/440) Add abstraction for allocating a `unique_ptr` to an object in device memory
 - [[PR 438]](https://github.com/lanl/parthenon/pull/438) More diagnostic runtime output (AMR/Loadbalance and mesh structure) controlled via `parthenon/time/ncycle_out_mesh` input parameter (default 0 - off)
