# Changelog

## Current develop

### Added (new features/APIs/variables/...)
- [[PR 654]](https://github.com/lanl/parthenon/pull/654) Add option for returning FlatIdx when requested variable doesn't exist
- [[PR 653]](https://github.com/lanl/parthenon/pull/653) Allow for multi-D particle variables
- [[PR 622]](https://github.com/lanl/parthenon/pull/622) Extend reduction framework to support more general data types. Now uses PR 623.
- [[PR 619]](https://github.com/lanl/parthenon/pull/619) Sort particles by cell
- [[PR 605]](https://github.com/lanl/parthenon/pull/605) Add output triggering by signaling.
- [[PR 602]](https://github.com/lanl/parthenon/pull/602) Added tuning functionality for HDF5 output
- [[PR 586]](https://github.com/lanl/parthenon/pull/586) Implement true sparse capability with automatic allocation and deallocation of sparse

### Changed (changing behavior/API/variables/...)
- [[PR 676]](https://github.com/lanl/parthenon/pull/662) Remove broken swarm user boundary check
- [[PR 662]](https://github.com/lanl/parthenon/pull/662) Remove SetPrecise
- [[PR 673]](https://github.com/lanl/parthenon/pull/673) Remove smallest meshblock case from advection_performance
- [[PR 655]](https://github.com/lanl/parthenon/pull/655) Enable user boundary conditions for particles
- [[PR 623]](https://github.com/lanl/parthenon/pull/623) Enable Params to optionally return non-const pointers
- [[PR 604]](https://github.com/lanl/parthenon/pull/604) Allow modification of SimTime in PreStepUserWorkInLoop
- [[PR 617]](https://github.com/lanl/parthenon/pull/617) Unify the coordinates API for MeshBlockPack and VariablePack

### Fixed (not changing behavior/API/variables/...)
<<<<<<< HEAD
=======
- [[PR 678]](https://github.com/lanl/partheon/pull/678) Fix FlatIdx packing for size-1 dimensions
- [[PR 677]](https://github.com/lanl/partheon/pull/677) Fix restart without `SparseInfo` object
- [[PR 670]](https://github.com/lanl/partheon/pull/670) Fix typo in `parse_value` for non-hdf5 builds
>>>>>>> ae01b9e8
- [[PR 656]](https://github.com/lanl/partheon/pull/656) Extend CC bvars to 5-, 6-D ParArrays
- [[PR 629]](https://github.com/lanl/parthenon/pull/629) Fix HIP backend (config and tests) and extend build coverage
- [[PR 652]](https://github.com/lanl/parthenon/pull/652) Fix issue with hsize_t and size_t in utils parser
- [[PR 649]](https://github.com/lanl/parthenon/pull/649) Ensure LoadBalancing send buffers are filled and allow async recv LB
- [[PR 618]](https://github.com/lanl/parthenon/pull/618) Fix bug in variable pack performance test
- [[PR 616]](https://github.com/lanl/parthenon/pull/609) Restore sparse base names in PackIndexMap
- [[PR 609]](https://github.com/lanl/parthenon/pull/609) Fix bug where .final is not written if signal raised while writing regular output
- [[PR 595]](https://github.com/lanl/parthenon/pull/595) Fix build options so that non-MPI builds cannot be paired with an MPI HDF5 lib

### Infrastructure (changes irrelevant to downstream codes)
<<<<<<< HEAD
=======
- [[PR 669]](https://github.com/lanl/parthenon/pull/669) Bump clang-format version (and checks) to >=11.0
- [[PR 661]](https://github.com/lanl/parthenon/pull/661) Replaced ids in MPI tags with separate `MPI_Comms` for each variable/swarm
- [[PR 651]](https://github.com/lanl/parthenon/pull/651) Bump Catch2 version due to GCC11.2 incompatibility
>>>>>>> ae01b9e8
- [[PR 646]](https://github.com/lanl/parthenon/pull/646) Add machine configuration file for Stony Brook's Ookami A64FX and OLCF's Spock AMD systems.

### Removed (removing behavior/API/varaibles/...)

## Release 0.6.1
Date: 09/22/2021

### Added (new features/APIs/variables/...)
- [[PR 563]](https://github.com/lanl/parthenon/pull/563) Physical boundary options for particles
- [[PR 582]](https://github.com/lanl/parthenon/pull/582) Adding global reductions and basic functionality needed for solvers.
- [[PR 556]](https://github.com/lanl/parthenon/pull/556) Introduce iterative tasks and regionally dependent tasks
- [[PR 578]](https://github.com/lanl/parthenon/pull/578) Add some profiling regions to tasks in particles example
- [[PR 577]](https://github.com/lanl/parthenon/pull/577) Update invalid indices to allow for no-op loops
- [[PR 564]](https://github.com/lanl/parthenon/pull/564) Add EstimateTimestep to particles example task list
- [[PR 557]](https://github.com/lanl/parthenon/pull/557) Re-enable `InitMeshBlockUserData` so data can be set per-remeshing
- [[PR 509]](https://github.com/lanl/parthenon/pull/509) Add `elapsed_main`, `elapsed_cycle`, and `elapsed_LBandAMR` functions to `Driver` as static functions to enable access to timing information in output and restart files.
- [[PR 479]](https://github.com/lanl/parthenon/pull/479) Add `Update` function to `Params` to update the value of an existing key.
- [[PR 482]](https://github.com/lanl/parthenon/pull/482) Add support for package enrolled history outputs.
- [[PR 511]](https://github.com/lanl/parthenon/pull/511) Improvements/speed ups in phdf_diff, phdf_diff, analytic_compare.py
- [[PR 497]](https://github.com/lanl/parthenon/pull/497) Add tracer particles example.
- [[PR 404]](https://github.com/lanl/parthenon/pull/404) Add capability to communicate particles across meshblocks/MPI processes

### Changed (changing behavior/API/variables/...)
- [[PR 558]](https://github.com/lanl/parthenon/pull/558) Boundary bugfix(es) incl. regression tests and exposing FluxDiv_ interface
- [[PR 583]](https://github.com/lanl/parthenon/pull/583) Fix file numbering logic for writing outputs after restarting a simulation.
- [[PR 581]](https://github.com/lanl/parthenon/pull/581) Change return status of `ArgParse` so that `complete` is returned when passing in the help flag.
- [[PR 580]](https://github.com/lanl/parthenon/pull/580) Hid variable/meshblock pack keys from public API, added unit tests for `MeshBlockData`.
- [[PR 535]](https://github.com/lanl/parthenon/pull/535) Modify various interfaces connected with
  variables, `StateDescriptor`, variable packing to support proper sparse variables. Replace
  `SparseVariable` with `SparsePool`. Remove `MeshBlockDataIterator` and make
  `MeshBlockData::GetVariablesBy[Name|Flag]` public instead. Remove public `MeshBlockData::Add`
  interface and add `MeshBlockData::Initialize` instead.
- [[PR 553]](https://github.com/lanl/parthenon/pull/553) Avoid use of variable named restrict
- [[PR 476]](https://github.com/lanl/parthenon/pull/476) Update min. `CMake` version to 3.16 (matching `Kokkos`) and add option to compile with C++17 (`PARTHENON_ENABLE_CPP17` - default: off)
- [[PR 532]](https://github.com/lanl/parthenon/pull/532) Remove obsolete `Properties_t`, they have been replaced by `Packages_t`
- [[PR 508]](https://github.com/lanl/parthenon/pull/508) Modify `RestrictCellCenteredVariables` to support a restriction over meshblock packs.
- [[PR 524]](https://github.com/lanl/parthenon/pull/524) Enforce `Metadata` flags constraints and add new `Metadata::WithFluxes` flag. Note: `Metadata::Independent` will be set automatically unless `Metadata::Derived` is set
- [[PR 517]](https://github.com/lanl/parthenon/pull/517) Remove optional `dims` argument from `MeshBlockData::Add` and use the shape from the `Metadata` instead
- [[PR 492]](https://github.com/lanl/parthenon/pull/492) Modify advection example to have an arbitrary number of dense variables and to disable fill derived for profiling.
- [[PR 486]](https://github.com/lanl/parthenon/pull/486) Unify HDF5 output and restart file writing, add HDF5 compression support, add support for sparse fields in HDF5 output/restart files, add and rename some metadata in HDF5 files.
- [[PR 522]](https://github.com/lanl/parthenon/pull/522) Corrected ordering of `OutputDatasetNames` to match `ComponentNames`

### Fixed (not changing behavior/API/variables/...)
- [[PR 588]](https://github.com/lanl/parthenon/pull/588) Switch from nbmax to nneighbors in particles
- [[PR 572]](https://github.com/lanl/parthenon/pull/572) Fix meshblockpack issue coming from variatic template shadowing
- [[PR 569]](https://github.com/lanl/parthenon/pull/569) Fix path to nvcc_wrapper in README example
- [[PR 551]](https://github.com/lanl/parthenon/pull/551) Hotfix to make particles compile without MPI again
- [[PR 552]](https://github.com/lanl/parthenon/pull/552) Fix missing include for fstream
- [[PR 537]](https://github.com/lanl/parthenon/pull/538) Fix inconsistent treatment of coarse buffers.
- [[PR 539]](https://github.com/lanl/parthenon/pull/539) Fix restart indexing/hdf5 bugs
- [[PR 487]](https://github.com/lanl/parthenon/pull/487) Add default tiling matching `i` index range to MDRange loop pattern.
- [[PR 531]](https://github.com/lanl/parthenon/pull/531) Work around in parthenon_hdf5.cpp for GCC 7.3.0

### Infrastructure (changes irrelevant to downstream codes)
- [[PR 575]](https://github.com/lanl/parthenon/pull/575) Make file comparison more verbose, don't check File metadata
- [[PR 502]](https://github.com/lanl/parthenon/pull/502) Use subviews of a single view for fluxes
- [[PR 505]](https://github.com/lanl/parthenon/pull/505) Can also use buffer-pack-in-one function also in `Mesh::Initialize` (and thus during load balancing/mesh refinement). Breaks sparse variables with FillGhost. Enable with `PARTHENON_ENABLE_INIT_PACKING=ON` (default OFF).
- [[PR 493]](https://github.com/lanl/parthenon/pull/493) Use subviews of a single view for comm buffers
- [[PR 500]](https://github.com/lanl/parthenon/pull/500) Update docker file and CI environment (for Cuda 11.3 and latest `nsys`)
- [[PR 490]](https://github.com/lanl/parthenon/pull/490) Adjust block size in OverlappingSpace instance tests to remain within Cuda/HIP limits
- [[PR 488]](https://github.com/lanl/parthenon/pull/488) Update GitLab Dockerfile to use HDF5 version 1.10.7
- [[PR 510]](https://github.com/lanl/parthenon/pull/510) Fix calling noexistant logger in python performance regression app
- [[PR 527]](https://github.com/lanl/parthenon/pull/527) Fix problem with CI when rebase is used.
- [[PR 518]](https://github.com/lanl/parthenon/pull/518) Added MPI performance regression tests to CI performance app
- [[PR 530]](https://github.com/lanl/parthenon/pull/530) Fixed issue with CI plotting the oldest 5 commit metrics for each test, also cleaned up legend formatting.
- [[PR 536]](https://github.com/lanl/parthenon/pull/536) Updated to latest Kokkos release.
- [[PR 520]](https://github.com/lanl/parthenon/pull/520) Add black python formatter to github actions
- [[PR 519]](https://github.com/lanl/parthenon/pull/519) Add checksum to bash uploader script to verify file is trusted
- [[PR 549]](https://github.com/lanl/parthenon/pull/549) Add deep-code badge.
- [[PR 554]](https://github.com/lanl/parthenon/pull/554) Small fix to documentation related to python parthenon tools README
- [[PR 555](https://github.com/lanl/parthenon/pull/555) Added documentation for darwin CI and scripts
- [[PR 560]](https://github.com/lanl/parthenon/pull/560) Rename `png_files_to_upload` to more generic `figure_files_to_upload`
- [[PR 561]](https://github.com/lanl/parthenon/pull/561) Adding documentation to help with adding new performance regression tests.

### Removed (removing behavior/API/varaibles/...)
- [[PR 498]](https://github.com/lanl/parthenon/pull/498) Cleanup unused user hooks and variables
- [[PR 481]](https://github.com/lanl/parthenon/pull/481) Cleanup unused/untested/not fully ported code (mostly OpenMP and reconstruction)


## Release 0.5.0
Date: 03/30/2021

### Added (new features/APIs/variables/...)
- [[PR 475]](https://github.com/lanl/parthenon/pull/475) Add update function `UpdateWithFluxDivergence` and `gamma` variables to integrator to support low-storage, two stage integrators.
- [[PR 463]](https://github.com/lanl/parthenon/pull/463) Add `PARTHENON_ENABLE_TESTING` and `PARTHENON_ENABLE_PYTHON_MODULE_CHECK` option and documentation on how to use the regression testing framework downstream.
- [[PR 461]](https://github.com/lanl/parthenon/pull/461) A negative `dt` in an output block disables it.
- [[PR 439]](https://github.com/lanl/parthenon/pull/439) Add split initialization of environment (`ParthenonInitEnv()`) and packages and mesh (`ParthenonInitPackagesAndMesh()`) to `ParthenonManager`
- [[PR 406]](https://github.com/lanl/parthenon/pull/406) Add `stochastic_subgrid` example that performs a random amount of work per cell (drawn from a power law distribution)
- [[PR 440]](https://github.com/lanl/parthenon/pull/440) Add abstraction for allocating a `unique_ptr` to an object in device memory
- [[PR 438]](https://github.com/lanl/parthenon/pull/438) More diagnostic runtime output (AMR/Loadbalance and mesh structure) controlled via `parthenon/time/ncycle_out_mesh` input parameter (default 0 - off)
- [[PR 412]](https://github.com/lanl/parthenon/pull/412) Add capability to use host (pinned) memory for communication buffers (via `PARTHENON_ENABLE_HOST_COMM_BUFFERS` - default OFF)
- [[PR 359]](https://github.com/lanl/parthenon/pull/359) MeshBlockPack support for buffer pack and unpack of CellCentered Variables

### Changed (changing behavior/API/variables/...)
- [[PR 451]](https://github.com/lanl/parthenon/pull/451) Remove custom ran2 interface and source
- [[PR 425]](https://github.com/lanl/parthenon/pull/425) Remove ambiguity in package names. `Packages_t` no longer has an `operator[]` method. This has been replaced with `Add` and `Get`.
- [[PR 359]](https://github.com/lanl/parthenon/pull/359) Templated inline reconstruction functions to support different types (e.g., `ParArray4D` or `ParArrayND`)

### Fixed (not changing behavior/API/variables/...)
- [[PR 468]](https://github.com/lanl/parthenon/pull/468) Fix extra `endl` in input CheckDesired
- [[PR 465]](https://github.com/lanl/parthenon/pull/465) Fix soft disable output for drivers without temporal evolution
- [[PR 453]](https://github.com/lanl/parthenon/pull/453) Fix array bounds for AMR hierarchy log and use vector instead of `unique_ptr`
- [[PR 441]](https://github.com/lanl/parthenon/pull/441) Fixed type in input parsing of `pack_size`

### Infrastructure (changes irrelevant to downstream codes)
- [[PR 436]](https://github.com/lanl/parthenon/pull/436) Update Summit build doc and machine file
- [[PR 435]](https://github.com/lanl/parthenon/pull/435) Fix ctest logic for parsing number of ranks in MPI tests
- [[PR 407]](https://github.com/lanl/parthenon/pull/407) More cleanup, removed old bash scripts for CI.
- [[PR 428]](https://github.com/lanl/parthenon/pull/428) Triad Copyright 2021
- [[PR 413]](https://github.com/lanl/parthenon/pull/413) LANL Snow machine configuration
- [[PR 390]](https://github.com/lanl/parthenon/pull/390) Resolve `@PAR_ROOT@` to parthenon root rather than the location of the current source directory
- [[PR 443]](https://github.com/lanl/parthenon/pull/443) Fix Darwin machine config - use spectrum mpi
- [[PR 444]](https://github.com/lanl/parthenon/pull/444) Writes performance metrics to file for advection test
- [[PR 452]](https://github.com/lanl/parthenon/pull/452) Disable copyright check and linting by default, add CI check for copyright
- [[PR 473]](https://github.com/lanl/parthenon/pull/473) Added documentation for forked pr

## Release 0.4.0
Date: 01/19/2021

### Added (new features/APIs/variables/...)
- [[PR 434]](https://github.com/lanl/parthenon/pull/434) Allow the number of ghost zones to be set via the input file
- [[PR 400]](https://github.com/lanl/parthenon/pull/400) Extend `StateDescriptor` for customizable output via user-customizable function pointers `PreStepDiagnosticsMesh` and `PostStepDiagnosticsMesh`
- [[PR 391]](https://github.com/lanl/parthenon/pull/391) Add `VariablePack<T>::GetSparseId` and `VariablePack<T>::GetSparseIndex` to return global sparse ids and pack-local sparse index, repsectively.
- [[PR 381]](https://github.com/lanl/parthenon/pull/381) Overload `DataCollection::Add` to build `MeshData` and `MeshBlockData` objects with a subset of variables.
- [[PR 378]](https://github.com/lanl/parthenon/pull/378) Add Kokkos profiling regions throughout the code to allow the collection characteristic application profiles
- [[PR 358]](https://github.com/lanl/parthenon/pull/358) Generalize code that interfaces with downstream apps to work with both `MeshData` and `MeshBlockData`.
- [[PR 335]](https://github.com/lanl/parthenon/pull/335) Support for project-relative `MACHINE_CFG` with `@PAR_ROOT@`
- [[PR 328]](https://github.com/lanl/parthenon/pull/328) New `MeshBlock` packing interface using `DataCollection`s of `MeshData` and `MeshBlockData`.
- [[PR 386]](https://github.com/lanl/parthenon/pull/386) Introduce `Private`, `Provides`, `Requires`, and `Overridable` variable metadata, allowing fine-grained control of conflict resolution between packages.

### Changed (changing behavior/API/variables/...)
- [[PR 393]](https://github.com/lanl/parthenon/pull/393) Small refactor to make driver code more flexible for downstream apps.
- [[PR 400]](https://github.com/lanl/parthenon/pull/400) Change `Mesh`, `ApplicationInput`, and `Driver` to suppport pre- and post- step user work
- [[PR 394]](https://github.com/lanl/parthenon/pull/394) Make `Params.Get` const-correct.
- [[PR 332]](https://github.com/lanl/parthenon/pull/332) Rewrote boundary conditions to work on GPUs with variable packs. Re-enabled user-defined boundary conditions via `ApplicationInput`.

### Fixed (not changing behavior/API/variables/...)
- [[\#401]](https://github.com/lanl/parthenon/issues/401) Fix missing initial timestep for MeshData functions
- [[PR 387]](https://github.com/lanl/parthenon/pull/387) Add missing const that was needed
- [[PR 353]](https://github.com/lanl/parthenon/pull/353) Fixed small error in input\_parameter logic
- [[PR 352]](https://github.com/lanl/parthenon/pull/352) Code compiles cleanly (no warnings) with nvcc_wrapper

### Infrastructure (changes irrelevant to downstream codes)
- [[PR 392]](https://github.com/lanl/parthenon/pull/392) Fix C++ linting for when parthenon is a submodule
- [[PR 335]](https://github.com/lanl/parthenon/pull/335) New machine configuration file for LANL's Darwin cluster
- [[PR 200]](https://github.com/lanl/parthenon/pull/200) Adds support for running CI on POWER9 nodes.
- [[PR 347]](https://github.com/lanl/parthenon/pull/347) Speed up darwin CI by using pre installed spack packages from project space
- [[PR 368]](https://github.com/lanl/parthenon/pull/368) Fixes false positive in CI.
- [[PR 369]](https://github.com/lanl/parthenon/pull/369) Initializes submodules when running on darwin CI.
- [[PR 382]](https://github.com/lanl/parthenon/pull/382) Adds output on fail for fast CI implementation on Darwin.
- [[PR 362]](https://github.com/lanl/parthenon/pull/362) Small fix to clean regression tests output folder on reruns
- [[PR 403]](https://github.com/lanl/parthenon/pull/403) Cleanup Codacy warnings
- [[PR 377]](https://github.com/lanl/parthenon/pull/377) New machine configuration file for LLNL's RZAnsel cluster

### Removed (removing behavior/API/varaibles/...)
- [[PR 410]](https://github.com/lanl/parthenon/pull/410) Addresses issue of cpp linter calling python instead of python3

## Release 0.3.0
Date: 10/29/2020

### Added (new features/APIs/variables/...)
- [[PR 317]](https://github.com/lanl/parthenon/pull/317) Add initial support for particles (no MPI support)
- [[PR 311]](https://github.com/lanl/parthenon/pull/311) Bugfix::Restart. Fixed restart parallel bug and also restart bug for simulations with reflecting boundary conditions.  Added ability to write restart files with or without ghost cells by setting `ghost_zones` in the output block similar to other output formats.
- [[PR 314]](https://github.com/lanl/parthenon/pull/314) Generalized `par_for` abstractions to provide for reductions with a consistent interface.
- [[PR 308]](https://github.com/lanl/parthenon/pull/308) Added the ability to register and name `MeshBlockPack`s in the `Mesh` or in package initialization.
- [[PR 285]](https://github.com/lanl/parthenon/pull/285) Parthenon can now be linked in CMake as `Parthenon::parthenon` when used as a subdirectory, matching install.

### Changed (changing behavior/API/variables/...)
- [[PR 303]](https://github.com/lanl/parthenon/pull/303) Changed `Mesh::BlockList` from a `std::list<MeshBlock>` to a `std::vector<std::shared_ptr<MeshBlock>>`, making `FindMeshBlock` run in constant, rather than linear, time. Loops over `block_list` in application drivers must be cahnged accordingly.
- [[PR 300]](https://github.com/lanl/parthenon/pull/300): Changes to `AddTask` function signature. Requires re-ordering task dependency argument to front.
- [[PR 307]](https://github.com/lanl/parthenon/pull/307) Changed back-pointers in mesh structure to weak pointers. Cleaned up `MeshBlock` constructor and implemented `MeshBlock` factory function.

### Fixed (not changing behavior/API/variables/...)
- [[PR 293]](https://github.com/lanl/parthenon/pull/293) Changed `VariablePack` and related objects to use `ParArray1D` objects instead of `ParArrayND` objects under the hood to reduce the size of the captured objects.
- [[PR 313]](https://github.com/lanl/parthenon/pull/313) Add include guards for Kokkos in cmake.
- [[PR 321]](https://github.com/lanl/parthenon/pull/321) Make inner loop pattern tags constexpr

### Infrastructure (changes irrelevant to downstream codes)
- [[PR 336]](https://github.com/lanl/parthenon/pull/336) Automated testing now checks for extraneous HtoD or DtoH copies.
- [[PR 325]](https://github.com/lanl/parthenon/pull/325) Fixes regression in convergence tests with multiple MPI ranks.
- [[PR 310]](https://github.com/lanl/parthenon/pull/310) Fix Cuda 11 builds.
- [[PR 281]](https://github.com/lanl/parthenon/pull/281) Allows one to run regression tests with more than one cuda device, Also improves readability of regression tests output.
- [[PR 330]](https://github.com/lanl/parthenon/pull/330) Fixes restart regression test.


## Release 0.2.0
Date: 9/12/2020

### Added
- [[PR 250]](https://github.com/lanl/parthenon/pull/250) Feature::Restart. If output file format 'rst' is specified restart files are written using independent variables and those marked with Restart metadata flag.  Simulations can be restarted with a '-r \<restartFile\>' argument to the code.
- [[PR 263]](https://github.com/lanl/parthenon/pull/263) Added MeshBlockPack, a mechanism for looping over the whole mesh at once within a `Kokkos` kernel. See [documentation](docs/mesh/packing.md)
- [[PR 267]](https://github.com/lanl/parthenon/pull/267) Introduced TaskRegions and TaskCollections to allow for task launches on multiple blocks.
- [[PR 287]](https://github.com/lanl/parthenon/pull/287) Added machine configuration file for compile options, see [documentation](https://github.com/lanl/parthenon/blob/develop/docs/building.md#default-machine-configurations)
- [[PR 290]](https://github.com/lanl/parthenon/pull/290) Added per cycle performance output diagnostic.
- [[PR 298]](https://github.com/lanl/parthenon/pull/298) Introduced Partition, a tiny utility for partitioning STL containers. Used for MeshBlockPacks, to enable packing over a fraction of the mesh.

### Changed
- [\#68](https://github.com/lanl/parthenon/issues/68) Moved default `par_for` wrappers to `MeshBlock`
- [[PR 243]](https://github.com/lanl/parthenon/pull/243) Automatically find/check Python version used in regression tests. Bumps CMake minimum version to 3.12
- [[PR 266]](https://github.com/lanl/parthenon/pull/266): It is no longer necessary to specify Kokkos_ENABLE_OPENMP this is by default enabled, to turn off one can specify PARTHENON_DISABLE_OPENMP.

### Fixed
- [[PR 271]](https://github.com/lanl/parthenon/issues/256): Fix setting default CXX standard.
- [[PR 262]](https://github.com/lanl/parthenon/pull/262) Fix setting of "coverage" label in testing. Automatically applies coverage tag to all tests not containing "performance" label.
- [[PR 276]](https://github.com/lanl/parthenon/pull/276) Decrease required Python version from 3.6 to 3.5.
- [[PR 283]](https://github.com/lanl/parthenon/pull/283) Change CI to extended nightly develop tests and short push tests.
- [[PR 291]](https://github.com/lanl/parthenon/pull/291) Adds Task Diagram to documentation.

### Removed
- [[PR 282]](https://github.com/lanl/parthenon/pull/282) Integrated MeshBlockPack and tasking in pi example
- [[PR 294]](https://github.com/lanl/parthenon/pull/294) Fix `IndexShape::GetTotal(IndexDomain)` - previously was returning opposite of expected domain result.

## Release 0.1.0
Date: 8/4/2020

Initial release of Parthenon AMR infrastructure.

### Changed
- [[PR 214]](https://github.com/lanl/parthenon/pull/214): The weak linked routines for user-specified parthenon behavior have been removed in favor of a more portable approach. See [the documentation](docs/README.md#user-specified-internal-functions).<|MERGE_RESOLUTION|>--- conflicted
+++ resolved
@@ -21,12 +21,9 @@
 - [[PR 617]](https://github.com/lanl/parthenon/pull/617) Unify the coordinates API for MeshBlockPack and VariablePack
 
 ### Fixed (not changing behavior/API/variables/...)
-<<<<<<< HEAD
-=======
 - [[PR 678]](https://github.com/lanl/partheon/pull/678) Fix FlatIdx packing for size-1 dimensions
 - [[PR 677]](https://github.com/lanl/partheon/pull/677) Fix restart without `SparseInfo` object
 - [[PR 670]](https://github.com/lanl/partheon/pull/670) Fix typo in `parse_value` for non-hdf5 builds
->>>>>>> ae01b9e8
 - [[PR 656]](https://github.com/lanl/partheon/pull/656) Extend CC bvars to 5-, 6-D ParArrays
 - [[PR 629]](https://github.com/lanl/parthenon/pull/629) Fix HIP backend (config and tests) and extend build coverage
 - [[PR 652]](https://github.com/lanl/parthenon/pull/652) Fix issue with hsize_t and size_t in utils parser
@@ -37,12 +34,9 @@
 - [[PR 595]](https://github.com/lanl/parthenon/pull/595) Fix build options so that non-MPI builds cannot be paired with an MPI HDF5 lib
 
 ### Infrastructure (changes irrelevant to downstream codes)
-<<<<<<< HEAD
-=======
 - [[PR 669]](https://github.com/lanl/parthenon/pull/669) Bump clang-format version (and checks) to >=11.0
 - [[PR 661]](https://github.com/lanl/parthenon/pull/661) Replaced ids in MPI tags with separate `MPI_Comms` for each variable/swarm
 - [[PR 651]](https://github.com/lanl/parthenon/pull/651) Bump Catch2 version due to GCC11.2 incompatibility
->>>>>>> ae01b9e8
 - [[PR 646]](https://github.com/lanl/parthenon/pull/646) Add machine configuration file for Stony Brook's Ookami A64FX and OLCF's Spock AMD systems.
 
 ### Removed (removing behavior/API/varaibles/...)
