--- conflicted
+++ resolved
@@ -229,12 +229,7 @@
                                            ParArrayND<int> &buffer_index);
 
   template <class T>
-<<<<<<< HEAD
-  SwarmVariablePack<T> PackAllVariables_(PackIndexMap &vmap,
-                                         ParArrayND<int> &pack_indices_shapes);
-=======
   SwarmVariablePack<T> PackAllVariables_(PackIndexMap &vmap);
->>>>>>> 64fa36f5
 
   int debug = 0;
   std::weak_ptr<MeshBlock> pmy_block;
@@ -317,12 +312,7 @@
 }
 
 template <class T>
-<<<<<<< HEAD
-inline SwarmVariablePack<T>
-Swarm::PackAllVariables_(PackIndexMap &vmap, ParArrayND<int> &pack_indices_shapes) {
-=======
 inline SwarmVariablePack<T> Swarm::PackAllVariables_(PackIndexMap &vmap) {
->>>>>>> 64fa36f5
   std::vector<std::string> names;
   names.reserve(std::get<getType<T>()>(Vectors_).size());
   for (const auto &v : std::get<getType<T>()>(Vectors_)) {
@@ -330,44 +320,6 @@
   }
 
   auto ret = PackVariables<T>(names, vmap);
-<<<<<<< HEAD
-  auto map = vmap.Map();
-
-  // Pack variables in terms of
-  // [variable_start] [dim2] [dim1] [swarm idx]
-  // for conveniently looping over all variables to fill buffers.
-  // Note that this supports up to 2D ParticleVariable data.
-  // The structure of the pack is stored in pack_indices_shapes.
-  // pack_indices_shapes(0, n) is [variable_start] for the nth variable
-  // pack_indices_shapes(1, n) is [dim1] for the nth variable
-  // pack_indices_shapes(2, n) is [dim2] for the nth variable
-  // Currently, pack_indices_shapes([3,4,5], n) = 1 i.e. these dimensions are not used in
-  // ParticleVariables.
-
-  // Get shape of packed variables
-  if (names.size() > 0) {
-    pack_indices_shapes = ParArrayND<int>("Pack indices and shapes", 6, names.size());
-    auto pack_indices_shapes_h = pack_indices_shapes.GetHostMirror();
-    int n = 0;
-    for (auto &m : map) {
-      pack_indices_shapes_h(0, n) = m.second.first;
-      for (int idx = 1; idx < 6; idx++) {
-        auto shape = vmap.GetShape(m.first);
-        PARTHENON_REQUIRE(shape.size() <= 2,
-                          "Flat packs only support 2 indices + swarm index!");
-        if (shape.size() >= idx) {
-          pack_indices_shapes_h(idx, n) = shape[idx - 1];
-        } else {
-          pack_indices_shapes_h(idx, n) = 1;
-        }
-      }
-      n++;
-    }
-    pack_indices_shapes.DeepCopy(pack_indices_shapes_h);
-  }
-
-=======
->>>>>>> 64fa36f5
   return ret;
 }
 
