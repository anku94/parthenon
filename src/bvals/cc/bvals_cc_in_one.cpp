--- conflicted
+++ resolved
@@ -332,12 +332,9 @@
           auto &Nt = boundary_info_h(b).Nt;
           auto &Nu = boundary_info_h(b).Nu;
           auto &Nv = boundary_info_h(b).Nv;
-<<<<<<< HEAD
           Nt = v->GetDim(6);
           Nu = v->GetDim(5);
           Nv = v->GetDim(4);
-=======
->>>>>>> 13824da0
 
           boundary_info_h(b).coords = pmb->coords;
           if (multilevel) {
@@ -565,27 +562,12 @@
         const bool src_allocated = boundary_info(b).allocated;
 
         Kokkos::parallel_for(
-<<<<<<< HEAD
             Kokkos::TeamThreadRange<>(team_member, NtNuNvNkNj), [&](const int idx) {
               const int t = idx / NuNvNkNj;
               const int u = (idx - t * NuNvNkNj) / NvNkNj;
               const int v = (idx - t * NuNvNkNj - u * NvNkNj) / NkNj;
               int k = (idx - t * NuNvNkNj - u * NvNkNj - v * NkNj) / Nj;
               int j = idx - t * NuNvNkNj - u * NvNkNj - v * NkNj - k * Nj;
-=======
-            //Kokkos::TeamThreadRange<>(team_member, NvNkNj), [&](const int idx) {
-            Kokkos::TeamThreadRange<>(team_member, NtNuNvNkNj), [&](const int idx) {
-                //const int p = 1 + j + jsize * (k + ksize * (n + nsize * (m + msize * l)));
-              // idx = i + Ni*(j + Nj*(k + Nk*(v + Nv*(u + Nu*t))))
-              const int t = idx / NuNvNkNj;
-              const int u = (idx - t * NuNvNkNj) / Nv;
-              const int v = idx - t * NuNvNkNj - u*Nv;
-              int k =
-              //int
-              const int v = idx / NkNj;
-              int k = (idx - v * NkNj) / Nj;
-              int j = idx - v * NkNj - k * Nj;
->>>>>>> 13824da0
               k += sk;
               j += sj;
 
@@ -593,16 +575,11 @@
                   Kokkos::ThreadVectorRange(team_member, si, ei + 1), [&](const int i) {
                     const Real val =
                         src_allocated ? boundary_info(b).var(t, u, v, k, j, i) : 0.0;
-<<<<<<< HEAD
 
                     boundary_info(b).buf(
                         i - si +
                         Ni * (j - sj + Nj * (k - sk + Nk * (v + Nv * (u + Nu * t))))) =
                         val;
-=======
-                    boundary_info(b).buf(i - si +
-                                         Ni * (j - sj + Nj * (k - sk + Nk * v))) = val;
->>>>>>> 13824da0
 #ifdef ENABLE_SPARSE
                     // TODO(someone) BUG: THIS IS UNSAFE FOR DENSE VARIABLES
                     // The following check should only apply for sparse variables
