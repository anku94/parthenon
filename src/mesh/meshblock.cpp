--- conflicted
+++ resolved
@@ -79,13 +79,11 @@
   }
 
   Container<Real> &real_container = real_containers.Get();
-<<<<<<< HEAD
   SwarmContainer &swarm_container = real_containers.GetSwarmContainer();
 
-=======
->>>>>>> c9794188
   // Set the block pointer for the containers
   real_container.setBlock(this);
+  swarm_container.setBlock(this);
 
   // (probably don't need to preallocate space for references in these vectors)
   vars_cc_.reserve(3);
