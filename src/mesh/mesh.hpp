//========================================================================================
// Athena++ astrophysical MHD code
// Copyright(C) 2014 James M. Stone <jmstone@princeton.edu> and other code contributors
// Licensed under the 3-clause BSD License, see LICENSE file for details
//========================================================================================
// (C) (or copyright) 2020-2022. Triad National Security, LLC. All rights reserved.
//
// This program was produced under U.S. Government contract 89233218CNA000001 for Los
// Alamos National Laboratory (LANL), which is operated by Triad National Security, LLC
// for the U.S. Department of Energy/National Nuclear Security Administration. All rights
// in the program are reserved by Triad National Security, LLC, and the U.S. Department
// of Energy/National Nuclear Security Administration. The Government is granted for
// itself and others acting on its behalf a nonexclusive, paid-up, irrevocable worldwide
// license in this material to reproduce, prepare derivative works, distribute copies to
// the public, perform publicly and display publicly, and to permit others to do so.
//========================================================================================
#ifndef MESH_MESH_HPP_
#define MESH_MESH_HPP_
//! \file mesh.hpp
//  \brief defines Mesh and MeshBlock classes, and various structs used in them
//  The Mesh is the overall grid structure, and MeshBlocks are local patches of data
//  (potentially on different levels) that tile the entire domain.

#include <cstdint>
#include <functional>
#include <memory>
#include <string>
#include <tuple>
#include <type_traits>
#include <unordered_map>
#include <utility>
#include <vector>

#include "application_input.hpp"
#include "bvals/boundary_conditions.hpp"
#include "config.hpp"
#include "coordinates/coordinates.hpp"
#include "defs.hpp"
#include "domain.hpp"
#include "interface/data_collection.hpp"
#include "interface/mesh_data.hpp"
#include "interface/state_descriptor.hpp"
#include "kokkos_abstraction.hpp"
#include "mesh/meshblock_pack.hpp"
#include "mesh/meshblock_tree.hpp"
#include "outputs/io_wrapper.hpp"
#include "parameter_input.hpp"
#include "parthenon_arrays.hpp"
#include "utils/communication_buffer.hpp"
#include "utils/hash.hpp"
#include "utils/object_pool.hpp"
#include "utils/partition_stl_containers.hpp"

namespace parthenon {

// Forward declarations
class BoundaryValues;
class MeshBlock;
class MeshRefinement;
class ParameterInput;
class RestartReader;

//----------------------------------------------------------------------------------------
//! \class Mesh
//  \brief data/functions associated with the overall mesh

class Mesh {
  friend class RestartOutput;
  friend class HistoryOutput;
  friend class MeshBlock;
  friend class MeshBlockTree;
  friend class BoundaryBase;
  friend class BoundaryValues;
  friend class Coordinates;
  friend class MeshRefinement;

 public:
  // 2x function overloads of ctor: normal and restarted simulation
  Mesh(ParameterInput *pin, ApplicationInput *app_in, Packages_t &packages,
       int test_flag = 0);
  Mesh(ParameterInput *pin, ApplicationInput *app_in, RestartReader &resfile,
       Packages_t &packages, int test_flag = 0);
  ~Mesh();

  // accessors
  int GetNumMeshBlocksThisRank(int my_rank = Globals::my_rank) const {
    return nblist[my_rank];
  }
  int GetNumMeshThreads() const { return num_mesh_threads_; }
  std::int64_t GetTotalCells();
  // TODO(JMM): Move block_size into mesh.
  int GetNumberOfMeshBlockCells() const;
  const RegionSize &GetBlockSize() const;

  // data
  bool modified;
  RegionSize mesh_size;
  BoundaryFlag mesh_bcs[BOUNDARY_NFACES];
  const int ndim; // number of dimensions
  const bool adaptive, multilevel;
  int nbtotal, nbnew, nbdel;
  std::uint64_t mbcnt;

  int step_since_lb;
  int gflag;

  BlockList_t block_list;
  Packages_t packages;
  std::shared_ptr<StateDescriptor> resolved_packages;

  DataCollection<MeshData<Real>> mesh_data;

  // functions
  void Initialize(bool init_problem, ParameterInput *pin, ApplicationInput *app_in);
  void SetBlockSizeAndBoundaries(LogicalLocation loc, RegionSize &block_size,
                                 BoundaryFlag *block_bcs);
  void OutputCycleDiagnostics();
  void LoadBalancingAndAdaptiveMeshRefinement(ParameterInput *pin,
                                              ApplicationInput *app_in);
  int DefaultPackSize() {
    return default_pack_size_ < 1 ? block_list.size() : default_pack_size_;
  }
  int DefaultNumPartitions() {
    return partition::partition_impl::IntCeil(block_list.size(), DefaultPackSize());
  }
  // step 7: create new MeshBlock list (same MPI rank but diff level: create new block)
  // Moved here given Cuda/nvcc restriction:
  // "error: The enclosing parent function ("...")
  // for an extended __host__ __device__ lambda cannot have private or
  // protected access within its class"
  void FillSameRankCoarseToFineAMR(MeshBlock *pob, MeshBlock *pmb,
                                   LogicalLocation &newloc);
  void FillSameRankFineToCoarseAMR(MeshBlock *pob, MeshBlock *pmb, LogicalLocation &loc);
  int CreateAMRMPITag(int lid, int ox1, int ox2, int ox3);

  std::shared_ptr<MeshBlock> FindMeshBlock(int tgid) const;

  void ApplyUserWorkBeforeOutput(ParameterInput *pin);

  // Boundary Functions
  BValFunc MeshBndryFnctn[6];
  SBValFunc SwarmBndryFnctn[6];

  // defined in either the prob file or default_pgen.cpp in ../pgen/
  static void UserWorkAfterLoopDefault(Mesh *mesh, ParameterInput *pin,
                                       SimTime &tm); // called in main loop
  std::function<void(Mesh *, ParameterInput *, SimTime &)> UserWorkAfterLoop =
      &UserWorkAfterLoopDefault;
  static void UserWorkInLoopDefault(
      Mesh *, ParameterInput *,
      SimTime const &); // default behavior for pre- and post-step user work
  std::function<void(Mesh *, ParameterInput *, SimTime &)> PreStepUserWorkInLoop =
      &UserWorkInLoopDefault;
  std::function<void(Mesh *, ParameterInput *, SimTime const &)> PostStepUserWorkInLoop =
      &UserWorkInLoopDefault;

  static void PreStepUserDiagnosticsInLoopDefault(Mesh *, ParameterInput *,
                                                  SimTime const &);
  std::function<void(Mesh *, ParameterInput *, SimTime const &)>
      PreStepUserDiagnosticsInLoop = PreStepUserDiagnosticsInLoopDefault;
  static void PostStepUserDiagnosticsInLoopDefault(Mesh *, ParameterInput *,
                                                   SimTime const &);
  std::function<void(Mesh *, ParameterInput *, SimTime const &)>
      PostStepUserDiagnosticsInLoop = PostStepUserDiagnosticsInLoopDefault;

  int GetRootLevel() const noexcept { return root_level; }
  int GetMaxLevel() const noexcept { return max_level; }
  int GetCurrentLevel() const noexcept { return current_level; }
  std::vector<int> GetNbList() const noexcept { return nblist; }
  std::vector<LogicalLocation> GetLocList() const noexcept { return loclist; }

  void OutputMeshStructure(const int dim, const bool dump_mesh_structure = true);

<<<<<<< HEAD
  // Ordering here is important to prevent deallocation of pools before boundary
  // communication buffers
  using channel_key_t = std::tuple<int, int, std::string>;
  std::unordered_map<int, buf_pool_t<Real>> pool_map;
  std::unordered_map<channel_key_t, CommBuffer<buf_pool_t<Real>::owner_t>,
                     tuple_hash<channel_key_t>>
      boundary_comm_map;

#ifdef MPI_PARALLEL
  MPI_Comm GetMPIComm(const std::string &label) { return mpi_comm_map_.at(label); }
=======
#ifdef MPI_PARALLEL
  MPI_Comm GetMPIComm(const std::string &label) const { return mpi_comm_map_.at(label); }
>>>>>>> 291ad8c2
#endif

 private:
  // data
  int root_level, max_level, current_level;
  int num_mesh_threads_;
  /// Maps Global Block IDs to which rank the block is mapped to.
  std::vector<int> ranklist;
  /// Maps rank to start of local block IDs.
  std::vector<int> nslist;
  /// Maps rank to count of local blocks.
  std::vector<int> nblist;
  /// Maps global block ID to its cost
  std::vector<double> costlist;
  // 8x arrays used exclusively for AMR (not SMR):
  /// Count of blocks to refine on each rank
  std::vector<int> nref;
  /// Count of blocks to de-refine on each rank
  std::vector<int> nderef;
  std::vector<int> rdisp, ddisp;
  std::vector<int> bnref, bnderef;
  std::vector<int> brdisp, bddisp;
  // the last 4x should be std::size_t, but are limited to int by MPI

  std::vector<LogicalLocation> loclist;
  MeshBlockTree tree;
  // number of MeshBlocks in the x1, x2, x3 directions of the root grid:
  // (unlike LogicalLocation.lxi, nrbxi don't grow w/ AMR # of levels, so keep 32-bit int)
  int nrbx1, nrbx2, nrbx3;
  // TODO(felker) find unnecessary static_cast<> ops. from old std::int64_t type in 2018:
  // std::int64_t nrbx1, nrbx2, nrbx3;

  // flags are false if using non-uniform or user meshgen function
  bool use_uniform_meshgen_fn_[4];

  // variables for load balancing control
  bool lb_flag_, lb_automatic_, lb_manual_;
  double lb_tolerance_;
  int lb_interval_;

  // size of default MeshBlockPacks
  int default_pack_size_;

#ifdef MPI_PARALLEL
  // Global map of MPI comms for separate variables
<<<<<<< HEAD
  std::map<std::string, MPI_Comm> mpi_comm_map_;
=======
  std::unordered_map<std::string, MPI_Comm> mpi_comm_map_;
>>>>>>> 291ad8c2
#endif

  // functions
  MeshGenFunc MeshGenerator_[4];

  void CalculateLoadBalance(std::vector<double> const &costlist,
                            std::vector<int> &ranklist, std::vector<int> &nslist,
                            std::vector<int> &nblist);
  void ResetLoadBalanceVariables();

  // Mesh::LoadBalancingAndAdaptiveMeshRefinement() helper functions:
  void UpdateCostList();
  void UpdateMeshBlockTree(int &nnew, int &ndel);
  bool GatherCostListAndCheckBalance();
  void RedistributeAndRefineMeshBlocks(ParameterInput *pin, ApplicationInput *app_in,
                                       int ntot);

  // Mesh::RedistributeAndRefineMeshBlocks() helper functions:
  // step 6: send
  void PrepareSendSameLevel(MeshBlock *pb, BufArray1D<Real> &sendbuf);
  void PrepareSendCoarseToFineAMR(MeshBlock *pb, BufArray1D<Real> &sendbuf,
                                  LogicalLocation &lloc);
  void PrepareSendFineToCoarseAMR(MeshBlock *pb, BufArray1D<Real> &sendbuf);
  // step 7: create new MeshBlock list (same MPI rank but diff level: create new block)
  // moved public to be called from device
  // step 8: receive
  void FinishRecvSameLevel(MeshBlock *pb, BufArray1D<Real> &recvbuf);
  void FinishRecvFineToCoarseAMR(MeshBlock *pb, BufArray1D<Real> &recvbuf,
                                 LogicalLocation &lloc);
  void FinishRecvCoarseToFineAMR(MeshBlock *pb, BufArray1D<Real> &recvbuf);

  // defined in either the prob file or default_pgen.cpp in ../pgen/
  static void InitUserMeshDataDefault(Mesh *mesh, ParameterInput *pin);
  std::function<void(Mesh *, ParameterInput *)> InitUserMeshData =
      InitUserMeshDataDefault;

  void EnrollBndryFncts_(ApplicationInput *app_in);
  void EnrollUserMeshGenerator(CoordinateDirection dir, MeshGenFunc my_mg);

  void SetupMPIComms();
};

//----------------------------------------------------------------------------------------
// \!fn Real ComputeMeshGeneratorX(std::int64_t index, std::int64_t nrange,
//                                 bool sym_interval)
// \brief wrapper fn to compute Real x logical location for either [0., 1.] or [-0.5, 0.5]
//        real cell ranges for MeshGenerator_[] functions (default/user vs. uniform)

inline Real ComputeMeshGeneratorX(std::int64_t index, std::int64_t nrange,
                                  bool sym_interval) {
  // index is typically 0, ... nrange for non-ghost boundaries
  if (!sym_interval) {
    // to map to fractional logical position [0.0, 1.0], simply divide by # of faces
    return static_cast<Real>(index) / static_cast<Real>(nrange);
  } else {
    // to map to a [-0.5, 0.5] range, rescale int indices around 0 before FP conversion
    // if nrange is even, there is an index at center x=0.0; map it to (int) 0
    // if nrange is odd, the center x=0.0 is between two indices; map them to -1, 1
    std::int64_t noffset = index - (nrange) / 2;
    std::int64_t noffset_ceil = index - (nrange + 1) / 2; // = noffset if nrange is even
    // std::cout << "noffset, noffset_ceil = " << noffset << ", " << noffset_ceil << "\n";
    // average the (possibly) biased integer indexing
    return static_cast<Real>(noffset + noffset_ceil) / (2.0 * nrange);
  }
}

//----------------------------------------------------------------------------------------
// \!fn Real DefaultMeshGeneratorX1(Real x, RegionSize rs)
// \brief x1 mesh generator function, x is the logical location; x=i/nx1, real in [0., 1.]

inline Real DefaultMeshGeneratorX1(Real x, RegionSize rs) {
  Real lw, rw;
  if (rs.x1rat == 1.0) {
    rw = x, lw = 1.0 - x;
  } else {
    Real ratn = std::pow(rs.x1rat, rs.nx1);
    Real rnx = std::pow(rs.x1rat, x * rs.nx1);
    lw = (rnx - ratn) / (1.0 - ratn);
    rw = 1.0 - lw;
  }
  // linear interp, equally weighted from left (x(xmin)=0.0) and right (x(xmax)=1.0)
  return rs.x1min * lw + rs.x1max * rw;
}

//----------------------------------------------------------------------------------------
// \!fn Real DefaultMeshGeneratorX2(Real x, RegionSize rs)
// \brief x2 mesh generator function, x is the logical location; x=j/nx2, real in [0., 1.]

inline Real DefaultMeshGeneratorX2(Real x, RegionSize rs) {
  Real lw, rw;
  if (rs.x2rat == 1.0) {
    rw = x, lw = 1.0 - x;
  } else {
    Real ratn = std::pow(rs.x2rat, rs.nx2);
    Real rnx = std::pow(rs.x2rat, x * rs.nx2);
    lw = (rnx - ratn) / (1.0 - ratn);
    rw = 1.0 - lw;
  }
  return rs.x2min * lw + rs.x2max * rw;
}

//----------------------------------------------------------------------------------------
// \!fn Real DefaultMeshGeneratorX3(Real x, RegionSize rs)
// \brief x3 mesh generator function, x is the logical location; x=k/nx3, real in [0., 1.]

inline Real DefaultMeshGeneratorX3(Real x, RegionSize rs) {
  Real lw, rw;
  if (rs.x3rat == 1.0) {
    rw = x, lw = 1.0 - x;
  } else {
    Real ratn = std::pow(rs.x3rat, rs.nx3);
    Real rnx = std::pow(rs.x3rat, x * rs.nx3);
    lw = (rnx - ratn) / (1.0 - ratn);
    rw = 1.0 - lw;
  }
  return rs.x3min * lw + rs.x3max * rw;
}

//----------------------------------------------------------------------------------------
// \!fn Real UniformMeshGeneratorX1(Real x, RegionSize rs)
// \brief x1 mesh generator function, x is the logical location; real cells in [-0.5, 0.5]

inline Real UniformMeshGeneratorX1(Real x, RegionSize rs) {
  // linear interp, equally weighted from left (x(xmin)=-0.5) and right (x(xmax)=0.5)
  return static_cast<Real>(0.5) * (rs.x1min + rs.x1max) + (x * rs.x1max - x * rs.x1min);
}

//----------------------------------------------------------------------------------------
// \!fn Real UniformMeshGeneratorX2(Real x, RegionSize rs)
// \brief x2 mesh generator function, x is the logical location; real cells in [-0.5, 0.5]

inline Real UniformMeshGeneratorX2(Real x, RegionSize rs) {
  return static_cast<Real>(0.5) * (rs.x2min + rs.x2max) + (x * rs.x2max - x * rs.x2min);
}

//----------------------------------------------------------------------------------------
// \!fn Real UniformMeshGeneratorX3(Real x, RegionSize rs)
// \brief x3 mesh generator function, x is the logical location; real cells in [-0.5, 0.5]

inline Real UniformMeshGeneratorX3(Real x, RegionSize rs) {
  return static_cast<Real>(0.5) * (rs.x3min + rs.x3max) + (x * rs.x3max - x * rs.x3min);
}

} // namespace parthenon

#endif // MESH_MESH_HPP_<|MERGE_RESOLUTION|>--- conflicted
+++ resolved
@@ -171,7 +171,6 @@
 
   void OutputMeshStructure(const int dim, const bool dump_mesh_structure = true);
 
-<<<<<<< HEAD
   // Ordering here is important to prevent deallocation of pools before boundary
   // communication buffers
   using channel_key_t = std::tuple<int, int, std::string>;
@@ -181,11 +180,7 @@
       boundary_comm_map;
 
 #ifdef MPI_PARALLEL
-  MPI_Comm GetMPIComm(const std::string &label) { return mpi_comm_map_.at(label); }
-=======
-#ifdef MPI_PARALLEL
   MPI_Comm GetMPIComm(const std::string &label) const { return mpi_comm_map_.at(label); }
->>>>>>> 291ad8c2
 #endif
 
  private:
@@ -231,11 +226,7 @@
 
 #ifdef MPI_PARALLEL
   // Global map of MPI comms for separate variables
-<<<<<<< HEAD
-  std::map<std::string, MPI_Comm> mpi_comm_map_;
-=======
   std::unordered_map<std::string, MPI_Comm> mpi_comm_map_;
->>>>>>> 291ad8c2
 #endif
 
   // functions
